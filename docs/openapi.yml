--- conflicted
+++ resolved
@@ -13,11 +13,7 @@
           schema:
             $ref: "#/components/schemas/Error"
 info:
-<<<<<<< HEAD
-  version: 1.12.0-rc.5
-=======
   version: 1.12.0-rc.6
->>>>>>> a96a5dc8
   title: F5 Application Services Templates API
   license:
     name: Apache 2.0
