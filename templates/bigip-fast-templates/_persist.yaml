--- conflicted
+++ resolved
@@ -1,7 +1,3 @@
-<<<<<<< HEAD
-=======
-
->>>>>>> 54303396
 bigipHideTemplate: true
 
 persist_base: &persist_base
@@ -14,20 +10,12 @@
         the life of a session or during subsequent sessions.
       type: boolean
       default: true
-<<<<<<< HEAD
-    use_existing_persistence_profile: 
-=======
     use_existing_persistence_profile:
->>>>>>> 54303396
       title: Use Existing Persistence Profile
       description: Select persistence profiles from those available on the BIG-IP
       type: boolean
       default: false
-<<<<<<< HEAD
     persistence_profile: &persistence_profile
-=======
-    persistence_profile:
->>>>>>> 54303396
       title: Persistence Profiles
       description: Select the persistence profile.
       enumFromBigip:
@@ -40,7 +28,6 @@
       title: Persistence Type
       description: Select the type of persistence.
       default: cookie
-<<<<<<< HEAD
     fastl4_persistence_profile:
       title: Persistence Profiles
       description: Select the persistence profile.
@@ -69,24 +56,10 @@
       default: destination-address
     persist_partial_template:
       template: | 
-=======
-    enable_fallback_persistence: &enable_fallback_persistence
-      title: Fallback Persistence
-      description: Create a secondary, or fallback, persistence record for each new client connection.
-      type: boolean
-      default: true
-    fallback_persistence_type:
-      title: Fallback Persistence Type
-      description: Select the type of fallback persistence.
-      default: source-address
-    persist_partial_template: 
-      template: |
->>>>>>> 54303396
         {
           "{{tenant_name}}": {
             "{{app_name}}": {
               "{{app_name}}": {
-<<<<<<< HEAD
 
                 {{#enable_persistence}}
                   {{#use_existing_persistence_profile}}
@@ -126,36 +99,10 @@
         }
 
 # default persist subTemplate, assumes fastl4 since it is only referenced by tcp and http
-=======
-                {{#enable_persistence}}
-                  {{#use_existing_persistence_profile}}
-                    "persistenceMethods": [
-                      {"bigip": {{persistence_profile}} }
-                    ],
-                  {{/use_existing_persistence_profile}}
-                  {{^use_existing_persistence_profile}}
-                    "persistenceMethods": ["{{persistence_type:f5:persistence}}"],
-                    {{#enable_fallback_persistence}}
-                      "fallbackPersistenceMethod": "{{fallback_persistence_type:f5:persistence}}",
-                    {{/enable_fallback_persistence}}
-                  {{/use_existing_persistence_profile}}
-                {{/enable_persistence}}
-                {{^enable_persistence}}
-                  "persistenceMethods": [],
-                {{/enable_persistence}}
-              }
-            }
-          }
-        }
-
-
-# default persist subtemplate
->>>>>>> 54303396
 <<: *persist_base
 template: |
   {{> persist_partial_template}}
 
-<<<<<<< HEAD
 # TCP persist subTemplate
 tcp:
   <<: *persist_base
@@ -171,18 +118,5 @@
       <<: *persistence_type
       enum: [destination-address, source-address]
       default: source-address
-=======
-# TCP persist subtemplate
-tcp:
-  <<: *persist_base
-  definitions:
-    <<: *persist_base_def
-    persistence_type: 
-      <<: *persistence_type
-      default: source-address
-    enable_fallback_persistence: 
-      <<: *enable_fallback_persistence
-      default: false
->>>>>>> 54303396
   template: |
     {{> persist_partial_template}}