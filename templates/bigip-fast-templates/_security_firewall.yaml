--- conflicted
+++ resolved
@@ -18,18 +18,6 @@
       items:
         type: string
       default: ['0.0.0.0/0']
-<<<<<<< HEAD
-=======
-    log_profile_names:
-      title: Security Log Profiles
-      description: Hold the *control* key to select or deselect multiple log profiles.
-      type: array
-      uniqueItems: true
-      items:
-        type: string
-        enumFromBigip: security/log/profile
-      default: []
->>>>>>> 0f4ddbf3
     fw_partial_rules:
       template: |
         {
@@ -63,16 +51,7 @@
         "{{app_name}}": {
           "policyFirewallEnforced": {
             "use": "{{app_name}}_fw_policy"
-<<<<<<< HEAD
           }
-=======
-          },
-          "securityLogProfiles": [
-            {{#log_profile_names}}
-              { "bigip": {{ . }} },
-            {{/log_profile_names}}
-          ]
->>>>>>> 0f4ddbf3
         }
     fw_partial_template:
       template: |
@@ -108,10 +87,7 @@
           }
         }
 
-<<<<<<< HEAD
-=======
 # default AFM subtemplate
->>>>>>> 0f4ddbf3
 <<: *fw_base
 definitions: 
   <<: *fw_base_def
@@ -125,51 +101,22 @@
     type: string
     enumFromBigip: security/firewall/policy
     default: ''
-<<<<<<< HEAD
-=======
-  log_profile_names:
-    title: Security Log Profiles
-    description: Hold the *control* key to select or deselect multiple log profiles.
-    type: array
-    uniqueItems: true
-    items:
-      type: string
-      enumFromBigip: security/log/profile
-    default: []
->>>>>>> 0f4ddbf3
   fw_partial_vs:
     template: |
       "{{app_name}}": {
         "policyFirewallEnforced": {
           "use": "{{app_name}}_fw_policy"
-<<<<<<< HEAD
         }
         {{#enable_firewall_staging_policy}},
           "policyFirewallStaged": {
             "bigip": "{{firewall_staging_policy}}"
           }
         {{/enable_firewall_staging_policy}}
-=======
-        },
-        {{#enable_firewall_staging_policy}}
-          "policyFirewallStaged": {
-            "bigip": "{{firewall_staging_policy}}"
-          },
-        {{/enable_firewall_staging_policy}}
-        "securityLogProfiles": [
-          {{#log_profile_names}}
-            { "bigip": {{ . }} },
-          {{/log_profile_names}}
-        ]
->>>>>>> 0f4ddbf3
       }
 template: |
   {{> fw_partial_template}}
 
-<<<<<<< HEAD
-=======
 # subtemplate with VS names uniques to DNS
->>>>>>> 0f4ddbf3
 dns:
   <<: *fw_base
   definitions:
@@ -181,11 +128,7 @@
       uniqueItems: true
       items:
         type: string
-<<<<<<< HEAD
       default: ['0.0.0.0/0']
-=======
-      default: []
->>>>>>> 0f4ddbf3
     fw_partial_rules:
       template: |
         {
@@ -232,30 +175,12 @@
         "{{app_name}}_tcp": {
           "policyFirewallEnforced": {
             "use": "{{app_name}}_fw_policy"
-<<<<<<< HEAD
           }
-=======
-          },
-          "securityLogProfiles": [
-            {{#log_profile_names}}
-              { "bigip": {{ . }} },
-            {{/log_profile_names}}
-          ]
->>>>>>> 0f4ddbf3
         },
         "{{app_name}}_udp": {
           "policyFirewallEnforced": {
             "use": "{{app_name}}_fw_policy"
-<<<<<<< HEAD
           }
-=======
-          },
-          "securityLogProfiles": [
-            {{#log_profile_names}}
-              { "bigip": {{ . }} },
-            {{/log_profile_names}}
-          ]
->>>>>>> 0f4ddbf3
         }
   template: |
     {{> fw_partial_template}}