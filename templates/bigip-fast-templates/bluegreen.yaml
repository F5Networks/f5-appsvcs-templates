--- conflicted
+++ resolved
@@ -17,7 +17,6 @@
     type: number
     minimum: 0
     maximum: 1
-<<<<<<< HEAD
   use_existing_blue_pool: # it is for re-entry that we deviate from our FAST-Generated checkbox
     title: Existing Blue Pool 
     description: Uncheck to use a FAST-Generated Blue Pool.
@@ -447,24 +446,11 @@
 parameters:
   virtual_port: 80
   enable_bluegreen: true
-  distribution: "0.5"
+  distribution: 0.5
   blue_pool: blue
   green_pool: green
   blue_pool_sd: [{}]
   green_pool_sd: [{}]
-=======
-    default: 0.5
-  blue_pool:
-    title: Blue Pool Name
-    minLength: 2
-    default: 'blue'
-  green_pool:
-    title: Green Pool Name
-    minLength: 2
-    default: 'green'
-parameters:
-  virtual_port: 80
->>>>>>> fce9a187
 template: |
   {
     "{{tenant_name}}": {
