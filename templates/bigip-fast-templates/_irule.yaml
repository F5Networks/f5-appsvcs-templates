--- conflicted
+++ resolved
@@ -14,10 +14,7 @@
         enumFromBigip: ltm/rule
       default: []
 
-<<<<<<< HEAD
-=======
 # default iRule subtemplate 
->>>>>>> 0f4ddbf3
 <<: *irule_base
 template: |
   {
@@ -34,10 +31,7 @@
     }
   }
 
-<<<<<<< HEAD
-=======
 # iRule subtemplate with VS names unique to DNS template 
->>>>>>> 0f4ddbf3
 dns:
   <<: *irule_base
   definitions: 
