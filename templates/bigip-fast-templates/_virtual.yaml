--- conflicted
+++ resolved
@@ -25,10 +25,7 @@
       title: Virtual Server Port
       default: 443
 
-<<<<<<< HEAD
-=======
 # default VS subtemplate
->>>>>>> 0f4ddbf3
 <<: *virtual_base
 template: |
         {
@@ -49,10 +46,7 @@
           }
         }
 
-<<<<<<< HEAD
-=======
 # subtemplate with VS names unique to DNS template
->>>>>>> 0f4ddbf3
 dns:
   <<: *virtual_base
   definitions: 
