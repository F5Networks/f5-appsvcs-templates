bigipHideTemplate: true

snat_base: &snat_base
  title: SNAT
  contentType: application/json
  definitions: &snat_base_def
    enable_snat:
      title: SNAT
      description: "*Secure Network Address Translation* maps the source client IP address
        in a request to a translation address defined on the BIG-IP device."
      type: boolean
      default: true
    snat_automap:
      title: SNAT Automap
      description: SNAT automap uses BIG-IP self-IP addresses as the translation address.
      type: boolean
      default: true
    make_snatpool:
      title: FAST-Generated SNAT Pool
      description: Uncheck to use an existing BIG-IP SNAT Pool.
      type: boolean
      default: true
    snatpool_name:
      title: BIG-IP SNAT Pool
      description: Enter the name of an existing BIG-IP SNAT pool.
      type: string
      enumFromBigip: ltm/snatpool
      default: ''
    snat_addresses:
      title: SNAT Pool Addresses
      type: array
      uniqueItems: true
      default: ['10.0.1.1']
      items:
        type: string
        default: '10.0.1.2'
    snat_partial_automap_vs: 
      template: |
        "{{app_name}}": {
          "snat": "auto"
        }
    snat_partial_make_snatpool_vs: 
      template: |
        "{{app_name}}": {
          "snat": {
            "use": "{{app_name}}_snatpool"
          }
        }
    snat_partial_existing_snatpool_vs: 
      template: |
        "{{app_name}}": {
          "snat": {
            "bigip": "{{snatpool_name}}"
          }
        }
    snat_partial_disable_vs: 
      template: |
        "{{app_name}}": {
          "snat": "none"
        }
    snat_partial_template: 
      template: |
        {
          "{{tenant_name}}": {
            "{{app_name}}": {
              {{#enable_snat}}
                {{#snat_automap}}
                  {{> snat_partial_automap_vs}}
                {{/snat_automap}}
                {{^snat_automap}}
                  {{#make_snatpool}}
                    "{{app_name}}_snatpool": {
                      "class": "SNAT_Pool",
                      "snatAddresses": {{snat_addresses}}
                    },
                    {{> snat_partial_make_snatpool_vs}}
                  {{/make_snatpool}}
                  {{^make_snatpool}}
                    {{> snat_partial_existing_snatpool_vs}}
                  {{/make_snatpool}}
                {{/snat_automap}}
              {{/enable_snat}}
              {{^enable_snat}}
                "{{app_name}}": {
                  "snat": "none"
                }
              {{/enable_snat}}
            }
          }
        }

<<<<<<< HEAD

=======
# default snat subtemplate
>>>>>>> 0f4ddbf3
<<: *snat_base
template: |
  {{> snat_partial_template}}

<<<<<<< HEAD
=======
# subtemplate with VS names unique to DNS template
>>>>>>> 0f4ddbf3
dns:
  <<: *snat_base
  definitions: 
    <<: *snat_base_def
    snat_partial_automap_vs:
      template: |
        "{{app_name}}_tcp": {
          "snat": "auto"
        },
        "{{app_name}}_udp": {
          "snat": "auto"
        }
    snat_partial_make_snatpool_vs:
      template: |
        "{{app_name}}_tcp": {
          "snat": {
            "use": "{{app_name}}_snatpool"
          }
        },
        "{{app_name}}_udp": {
          "snat": {
            "use": "{{app_name}}_snatpool"
          }
        }
    snat_partial_existing_snatpool_vs:
      template: |
        "{{app_name}}_tcp": {
          "snat": {
            "bigip": "{{snatpool_name}}"
          }
        },
        "{{app_name}}_udp": {
          "snat": {
            "bigip": "{{snatpool_name}}"
          }
        }
    snat_partial_disable_vs:
      template: |
        "{{app_name}}_tcp": {
          "snat": "none"
        },
        "{{app_name}}_udp": {
          "snat": "none"
        }
  template: |
    {{> snat_partial_template}}<|MERGE_RESOLUTION|>--- conflicted
+++ resolved
@@ -89,19 +89,12 @@
           }
         }
 
-<<<<<<< HEAD
-
-=======
 # default snat subtemplate
->>>>>>> 0f4ddbf3
 <<: *snat_base
 template: |
   {{> snat_partial_template}}
 
-<<<<<<< HEAD
-=======
 # subtemplate with VS names unique to DNS template
->>>>>>> 0f4ddbf3
 dns:
   <<: *snat_base
   definitions: 
