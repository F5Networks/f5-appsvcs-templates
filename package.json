--- conflicted
+++ resolved
@@ -1,10 +1,6 @@
 {
   "name": "f5-appsvcs-templates",
-<<<<<<< HEAD
-  "version": "1.23.0",
-=======
   "version": "1.24.0-rc.4",
->>>>>>> f79fed81
   "author": "F5 Networks",
   "license": "Apache-2.0",
   "description": "",
