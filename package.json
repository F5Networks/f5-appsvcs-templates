{
  "name": "f5-appsvcs-templates",
<<<<<<< HEAD
  "version": "1.9.0-rc.2",
=======
  "version": "1.8.1",
>>>>>>> 628b315f
  "author": "F5 Networks",
  "license": "Apache-2.0",
  "description": "",
  "repository": "github:F5Networks/f5-appsvcs-templates",
  "main": "nodejs/templateWorker.js",
  "scripts": {
    "lint": "eslint nodejs lib presentation/app.js test scripts stand-alone",
    "test": "npm run testunit",
    "testunit": "mocha --recursive \"./test/unit/*.js\"",
    "testinteg": "mocha --recursive \"./test/integ/*.js\"",
    "testtemplates": "mocha --recursive \"./test/templates/*.js\"",
    "testall": "npm run lint && npm run testunit && npm run testtemplates",
    "coverage": "nyc npm test",
    "buildgui": "./scripts/build-presentation-layer.sh",
    "buildrpm": "./scripts/rpmbuild.sh",
    "build": "npm run buildgui && npm run buildrpm",
    "version": "./scripts/fix-version.sh",
    "start": "node --unhandled-rejections=strict stand-alone/app.js",
    "watch": "NODE_ENV=development npm-watch"
  },
  "keywords": [
    "as3",
    "f5",
    "rest",
    "api"
  ],
  "devDependencies": {
    "@babel/cli": "^7.13.16",
    "@babel/core": "^7.13.16",
    "@babel/plugin-transform-runtime": "^7.13.15",
    "@babel/preset-env": "^7.13.15",
    "@f5devcentral/eslint-config-f5-atg": "^0.1.1",
    "chai": "^4.3.3",
    "chai-as-promised": "^7.1.1",
<<<<<<< HEAD
    "eslint": "^7.24.0",
=======
    "eslint": "^7.25.0",
>>>>>>> 628b315f
    "express": "^4.17.1",
    "marked": "^2.0.3",
    "mocha": "^8.3.0",
    "mock-fs": "^4.14.0",
    "nock": "^13.0.11",
    "node-polyfill-webpack-plugin": "^1.1.0",
    "npm-watch": "^0.9.0",
    "nyc": "^15.1.0",
    "redoc-cli": "^0.10.4",
    "webpack": "^5.35.0",
    "webpack-cli": "^4.6.0"
  },
  "eslintConfig": {
    "extends": "@f5devcentral/eslint-config-f5-atg",
    "rules": {
      "no-control-regex": "off"
    }
  },
  "nyc": {
    "all": true,
    "include": [
      "nodejs/**/*.js",
      "lib/**/*.js"
    ]
  },
  "watch": {
    "buildgui": "presentation/app.js",
    "start": {
      "patterns": [
        "lib",
        "nodejs"
      ],
      "extensions": "js"
    }
  },
  "dependencies": {
    "@babel/runtime": "^7.13.17",
    "@f5devcentral/atg-storage": "git+https://github.com/f5devcentral/atg-storage.git#50384f0aed49c3e9094363c7d35875d7f7404979",
    "@f5devcentral/f5-fast-core": "^0.12.0",
    "@f5devcentral/f5-teem": "^1.4.6",
    "ajv": "^6.12.6",
    "axios": "^0.21.1",
<<<<<<< HEAD
    "core-js": "^3.10.2",
=======
    "core-js": "^3.11.0",
>>>>>>> 628b315f
    "deepmerge": "^4.2.2",
    "extract-zip": "^1.7.0",
    "fs-extra": "^8.1.0",
    "semver": "^7.3.5"
  }
}<|MERGE_RESOLUTION|>--- conflicted
+++ resolved
@@ -1,10 +1,6 @@
 {
   "name": "f5-appsvcs-templates",
-<<<<<<< HEAD
   "version": "1.9.0-rc.2",
-=======
-  "version": "1.8.1",
->>>>>>> 628b315f
   "author": "F5 Networks",
   "license": "Apache-2.0",
   "description": "",
@@ -39,11 +35,7 @@
     "@f5devcentral/eslint-config-f5-atg": "^0.1.1",
     "chai": "^4.3.3",
     "chai-as-promised": "^7.1.1",
-<<<<<<< HEAD
-    "eslint": "^7.24.0",
-=======
     "eslint": "^7.25.0",
->>>>>>> 628b315f
     "express": "^4.17.1",
     "marked": "^2.0.3",
     "mocha": "^8.3.0",
@@ -86,11 +78,7 @@
     "@f5devcentral/f5-teem": "^1.4.6",
     "ajv": "^6.12.6",
     "axios": "^0.21.1",
-<<<<<<< HEAD
-    "core-js": "^3.10.2",
-=======
     "core-js": "^3.11.0",
->>>>>>> 628b315f
     "deepmerge": "^4.2.2",
     "extract-zip": "^1.7.0",
     "fs-extra": "^8.1.0",
