--- conflicted
+++ resolved
@@ -379,21 +379,6 @@
                     }, 'device info should be set');
                 });
         });
-<<<<<<< HEAD
-        it('onConfigSync', function () {
-            const worker = createWorker();
-            worker.storage.clearCache = sinon.fake();
-            worker.configStorage.clearCache = sinon.fake();
-            worker.templateProvider.invalidateCache = sinon.fake();
-            worker.driver.invalidateCache = sinon.fake();
-
-            return worker.onConfigSync()
-                .then(() => {
-                    assert(worker.storage.clearCache.calledOnce);
-                    assert(worker.configStorage.clearCache.calledOnce);
-                    assert(worker.templateProvider.invalidateCache.calledOnce);
-                    assert(worker.templateProvider.invalidateCache.calledOnce);
-=======
         it('on_start v16.1', function () {
             const worker = createWorker();
 
@@ -448,7 +433,21 @@
                         product: 'BIG-IP',
                         version: '16.1.1.4'
                     }, 'device info should be set');
->>>>>>> f7f196da
+                });
+        });
+        it('onConfigSync', function () {
+            const worker = createWorker();
+            worker.storage.clearCache = sinon.fake();
+            worker.configStorage.clearCache = sinon.fake();
+            worker.templateProvider.invalidateCache = sinon.fake();
+            worker.driver.invalidateCache = sinon.fake();
+
+            return worker.onConfigSync()
+                .then(() => {
+                    assert(worker.storage.clearCache.calledOnce);
+                    assert(worker.configStorage.clearCache.calledOnce);
+                    assert(worker.templateProvider.invalidateCache.calledOnce);
+                    assert(worker.templateProvider.invalidateCache.calledOnce);
                 });
         });
         it('onStartCompleted', function () {
