--- conflicted
+++ resolved
@@ -295,7 +295,6 @@
                 kind: 'shared:resolver:device-groups:deviceinfostate',
                 selfLink: 'https://localhost/mgmt/shared/identified-devices/config/device-info'
             });
-<<<<<<< HEAD
         nock(host)
             .persist()
             .get('/mgmt/tm/cm/sync-status')
@@ -370,450 +369,6 @@
                     }
                 }
             });
-    });
-
-    afterEach(function () {
-        nock.cleanAll();
-        this.clock.restore();
-
-        const scratchPath = path.join(process.cwd(), 'scratch');
-        if (fs.existsSync(scratchPath)) {
-            fs.rmdirSync(scratchPath, { recursive: true });
-        }
-    });
-
-    after(() => {
-        delete process.env.FAST_UPLOAD_DIR;
-    });
-
-    it('get_info', function () {
-        const worker = createWorker();
-        const op = new RestOp('info');
-        nock('http://localhost:8100')
-            .get('/mgmt/shared/appsvcs/info')
-            .reply(200, {});
-
-        return worker.onGet(op)
-            .then(() => {
-                const info = op.body;
-                assert.strictEqual(op.status, 200);
-                console.log(JSON.stringify(info, null, 2));
-                assert.notEqual(info.installedTemplates, []);
-
-                const tsNames = info.installedTemplates.map(x => x.name);
-                assert(tsNames.includes('bigip-fast-templates'));
-                assert(tsNames.includes('examples'));
-
-                const exampleTS = info.installedTemplates.filter(
-                    x => x.name === 'examples'
-                )[0];
-                assert(!exampleTS.supported, `${exampleTS.name} should not be marked as officially supported`);
-                assert(exampleTS.enabled, `${exampleTS.name} should be marked as enabled`);
-                // assert(!exampleTS.updateAvailable, `${exampleTS.name} should not have an update available`);
-
-                const bigipTS = info.installedTemplates.filter(
-                    x => x.name === 'bigip-fast-templates'
-                )[0];
-                assert(bigipTS.supported, `${bigipTS.name} has an unsupported hash: ${bigipTS.hash}`);
-                assert(bigipTS.enabled, `${bigipTS.name} should be marked as enabled`);
-                // assert(!bigipTS.updateAvailable, `${bigipTS.name} should not have an update available`);
-
-                const config = info.config;
-                assert.ok(config);
-                assert.ok(config.deletedTemplateSets);
-                expect(info).to.satisfySchemaInApiSpec('Info');
-            });
-    });
-    it('get_info_without_as3', function () {
-        const worker = createWorker();
-        const op = new RestOp('info');
-        nock('http://localhost:8100')
-            .get('/mgmt/shared/appsvcs/info')
-            .reply(404);
-
-        return worker.onGet(op)
-            .then(() => {
-                const info = op.body;
-                assert.strictEqual(op.status, 200);
-                console.log(JSON.stringify(info, null, 2));
-                assert.notEqual(info.installedTemplates, []);
-
-                const tsNames = info.installedTemplates.map(x => x.name);
-                assert(tsNames.includes('bigip-fast-templates'));
-                assert(tsNames.includes('examples'));
-                expect(info).to.satisfySchemaInApiSpec('Info');
-            });
-    });
-    it('get_templates', function () {
-        const worker = createWorker();
-        const op = new RestOp('templates');
-        return worker.onGet(op)
-            .then(() => {
-                const templates = op.body;
-                assert.notEqual(op.status, 404);
-                assert.notEqual(templates.length, 0);
-                expect(templates).to.satisfySchemaInApiSpec('TemplateList');
-            });
-    });
-    it('get_template_bad', function () {
-        const worker = createWorker();
-        const op = new RestOp('templates/foobar');
-        return worker.onGet(op)
-            .then(() => {
-                assert.equal(op.status, 404);
-            });
-    });
-    it('get_template_item', function () {
-        const worker = createWorker();
-        const op = new RestOp('templates/examples/simple_udp');
-        return worker.onGet(op)
-            .then(() => {
-                const tmpl = op.body;
-                console.log(op.body.message);
-                assert.strictEqual(op.status, 200);
-                assert.notEqual(tmpl, {});
-                expect(tmpl).to.satisfySchemaInApiSpec('Template');
-            });
-    });
-    it('get_template_ipam', function () {
-        const worker = createWorker();
-        const op = new RestOp('templates/bigip-fast-templates/dns');
-
-        worker.configStorage.data.config = {
-            enableIpam: false
-        };
-
-        nock('http://localhost:8100')
-            .persist()
-            .get(/\/mgmt\/tm\/.*/)
-            .reply(200, {
-                items: []
-            });
-        return Promise.resolve()
-            // IPAM disabled
-            .then(() => worker.onGet(op))
-            .then(() => {
-                assert.strictEqual(op.status, 200);
-                return fast.Template.fromJson(op.body);
-            })
-            .then((tmpl) => {
-                const schema = fast.guiUtils.modSchemaForJSONEditor(tmpl.getParametersSchema());
-                const props = schema.properties;
-
-                assert.strictEqual(
-                    props.use_ipam,
-                    undefined,
-                    'use_ipam is still available when IPAM is disabled'
-                );
-                assert.strictEqual(
-                    props.virtual_address_ipam,
-                    undefined,
-                    'virtual_address_ipam is still available when IPAM is disabled'
-                );
-            })
-            // IPAM enabled
-            .then(() => {
-                worker.configStorage.data.config.enableIpam = true;
-            })
-            .then(() => worker.onGet(op))
-            .then(() => {
-                assert.strictEqual(op.status, 200);
-                return fast.Template.fromJson(op.body);
-            })
-            .then((tmpl) => {
-                const schema = fast.guiUtils.modSchemaForJSONEditor(tmpl.getParametersSchema());
-                const props = schema.properties;
-
-                assert.ok(
-                    props.use_ipam,
-                    'use_ipam is not available when IPAM is enabled'
-                );
-                assert.ok(
-                    props.virtual_address_ipam,
-                    'virtual_address_ipam is not available when IPAM is enabled'
-                );
-            });
-    });
-    it('get_template_item_with_schema', function () {
-        const worker = createWorker();
-        const op = new RestOp('templates/bigip-fast-templates/http');
-        nock('http://localhost:8100')
-            .persist()
-            .get(/mgmt\/tm\/.*/)
-            .reply(200, {
-                kind: 'tm:ltm:profile:http-compression:http-compressioncollectionstate',
-                selfLink: 'https://localhost/mgmt/tm/ltm/profile/http-compression?$select=fullPath&ver=15.0.1.1',
-                items: [
-                    { fullPath: '/Common/httpcompression' },
-                    { fullPath: '/Common/wan-optimized-compression' }
-                ]
-            });
-        return worker.onGet(op)
-            .then(() => {
-                const tmpl = op.body;
-                assert.equal(op.status, 200);
-                assert.notEqual(tmpl, {});
-                assert.notEqual(tmpl.getParametersSchema(), {});
-            });
-    });
-    it('get_apps', function () {
-        const worker = createWorker();
-        const op = new RestOp('applications');
-        return worker.onGet(op)
-            .then(() => {
-                assert.notEqual(op.status, 404);
-                assert.deepEqual(op.body, [{
-                    name: 'app',
-                    tenant: 'tenant',
-                    template: 'foo/bar'
-                }]);
-                expect(op.body).to.satisfySchemaInApiSpec('ApplicationList');
-            });
-    });
-    it('get_apps_empty', function () {
-        const worker = createWorker();
-        const op = new RestOp('applications');
-        as3Scope = resetScope(as3Scope)
-            .get(as3ep)
-            .query(true)
-            .reply(204, '');
-        return worker.onGet(op)
-            .then(() => {
-                assert.notEqual(op.status, 404);
-                assert.deepEqual(op.body, []);
-            });
-    });
-    it('get_apps_item_bad', function () {
-        const worker = createWorker();
-        const op = new RestOp('applications/foobar');
-        return worker.onGet(op)
-            .then(() => {
-                assert.equal(op.status, 404);
-            });
-    });
-    it('get_apps_item', function () {
-        const worker = createWorker();
-        const op = new RestOp('applications/tenant/app');
-        return worker.onGet(op)
-            .then(() => {
-                assert.deepEqual(op.body, as3App);
-                expect(op.body).to.satisfySchemaInApiSpec('AS3App');
-            });
-    });
-    it('get_tasks', function () {
-        const worker = createWorker();
-        const op = new RestOp('tasks');
-        worker.driver._task_ids.foo1 = `${AS3DriverConstantsKey}-update-tenant-app-0-0-0-0-0`;
-        nock(host)
-            .get(as3TaskEp)
-            .reply(200, {
-                items: [
-                    {
-                        id: 'foo1',
-                        results: [{
-                            code: 200,
-                            message: 'in progress'
-                        }],
-                        declaration: {}
-                    }
-                ]
-            });
-        return worker.onGet(op)
-            .then(() => {
-                assert.notEqual(op.status, 404);
-                assert.notEqual(op.status, 500);
-                assert.deepEqual(op.body, [{
-                    application: 'app',
-                    id: 'foo1',
-                    code: 200,
-                    message: 'in progress',
-                    name: '',
-                    parameters: {},
-                    tenant: 'tenant',
-                    operation: 'update',
-                    timestamp: new Date().toISOString(),
-                    host: 'localhost'
-                }]);
-                expect(op.body).to.satisfySchemaInApiSpec('TaskList');
-            });
-    });
-    it('get_tasks_item', function () {
-        const worker = createWorker();
-        const op = new RestOp('tasks/foo1');
-        worker.driver._task_ids.foo1 = `${AS3DriverConstantsKey}-update-tenant-app-0-0-0-0-0`;
-        nock(host)
-            .get(as3TaskEp)
-            .reply(200, {
-                items: [
-                    {
-                        id: 'foo1',
-                        results: [{
-                            code: 200,
-                            message: 'in progress'
-                        }],
-                        declaration: {}
-                    }
-                ]
-            });
-        return worker.onGet(op)
-            .then(() => {
-                assert.notEqual(op.status, 404);
-                assert.notEqual(op.status, 500);
-                assert.deepEqual(op.body, {
-                    application: 'app',
-                    id: 'foo1',
-                    code: 200,
-                    message: 'in progress',
-                    name: '',
-                    parameters: {},
-                    tenant: 'tenant',
-                    operation: 'update',
-                    timestamp: new Date().toISOString(),
-                    host: 'localhost'
-                });
-                expect(op.body).to.satisfySchemaInApiSpec('Task');
-            });
-    });
-    it('get_tasks_bad', function () {
-        const worker = createWorker();
-        const op = new RestOp('tasks/foo1');
-        nock(host)
-            .get(as3TaskEp)
-            .reply(200, {
-                items: [
-                ]
-            });
-        return worker.onGet(op)
-            .then(() => {
-                assert.strictEqual(op.status, 404);
-            });
-    });
-    it('get_templatesets', function () {
-        const worker = createWorker();
-        const op = new RestOp('templatesets');
-        return worker.onGet(op)
-            .then(() => {
-                assert.notEqual(op.status, 404);
-                assert.notEqual(op.status, 500);
-
-                const foundSets = op.body.map(x => x.name);
-                assert(foundSets.includes('bigip-fast-templates'));
-                assert(foundSets.includes('examples'));
-                expect(op.body).to.satisfySchemaInApiSpec('TemplateSetList');
-            });
-    });
-    it('get_templatesets_item', function () {
-        const worker = createWorker();
-        const op = new RestOp('templatesets/bigip-fast-templates');
-        return worker.onGet(op)
-            .then(() => {
-                assert.notEqual(op.status, 404);
-                assert.notEqual(op.status, 500);
-
-                const ts = op.body;
-                assert.notDeepEqual(ts, {});
-                assert.strictEqual(ts.name, 'bigip-fast-templates');
-                assert.notDeepEqual(ts.templates, []);
-                expect(ts).to.satisfySchemaInApiSpec('TemplateSet');
-            });
-    });
-    it('get_templatesets_bad', function () {
-        const worker = createWorker();
-        const op = new RestOp('templatesets/foo1');
-        return worker.onGet(op)
-            .then(() => {
-                assert.strictEqual(op.status, 404);
-            });
-    });
-    it('post_apps_bad_tmplid', function () {
-        const worker = createWorker();
-        const op = new RestOp('applications');
-        op.setBody({
-            name: 'foobar/does_not_exist',
-            parameters: {}
-        });
-        return worker.onPost(op)
-            .then(() => {
-                assert.equal(op.status, 404);
-                assert.match(op.body.message, /Could not find template/);
-            });
-    });
-    it('post_apps_bad_tmplid_leading_slash', function () {
-        const worker = createWorker();
-        const op = new RestOp('applications');
-        op.setBody({
-            name: '/examples/simple_udp_defaults',
-            parameters: {}
-        });
-        return worker.onPost(op)
-            .then(() => {
-                assert.equal(op.status, 400);
-                assert.match(op.body.message, /expected name to be of the form/);
-            });
-    });
-    it('post_apps_bad_params', function () {
-        const worker = createWorker();
-        const op = new RestOp('applications');
-        op.setBody({
-            name: 'examples/simple_udp_defaults',
-            parameters: {
-                virtual_port: 'foobar'
-            }
-        });
-        return worker.onPost(op)
-            .then(() => {
-                console.log(JSON.stringify(op.body, null, 2));
-                assert.equal(op.status, 400);
-                assert.match(op.body.message, /Parameters failed validation/);
-            });
-    });
-    it('post_apps_bad_properties', function () {
-        const worker = createWorker();
-        const op = new RestOp('applications');
-        op.setBody({
-        });
-
-        return worker.onPost(op)
-            .then(() => {
-                console.log(JSON.stringify(op.body, null, 2));
-                assert.equal(op.status, 400);
-                assert.match(op.body.message, /name property is missing/);
-            })
-            .then(() => op.setBody({
-                name: 'examples/simple_udp_defaults'
-            }))
-            .then(() => worker.onPost(op))
-            .then(() => {
-                console.log(JSON.stringify(op.body, null, 2));
-                assert.equal(op.status, 400);
-                assert.match(op.body.message, /parameters property is missing/);
-            });
-    });
-    it('post_apps_no_overwrite', function () {
-        const worker = createWorker();
-        const op = new RestOp('applications');
-        op.setBody({
-            name: 'examples/simple_udp_defaults',
-            parameters: {},
-            allowOverwrite: false
-        });
-
-        resetScope(as3Scope)
-            .get(as3ep)
-            .query(true)
-            .reply(200, Object.assign({}, as3stub, {
-                foo: {
-                    class: 'Tenant',
-                    bar: {
-                        class: 'Application',
-                        constants: {
-                            [AS3DriverConstantsKey]: {}
-                        }
-                    }
-                }
-            }));
-=======
->>>>>>> 4b0a96cd
 
         nock(host)
             .persist()
