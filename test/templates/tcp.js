/* Copyright 2021 F5 Networks, Inc.
 *
 * Licensed under the Apache License, Version 2.0 (the "License");
 * you may not use this file except in compliance with the License.
 * You may obtain a copy of the License at
 *
 *     http://www.apache.org/licenses/LICENSE-2.0
 *
 * Unless required by applicable law or agreed to in writing, software
 * distributed under the License is distributed on an "AS IS" BASIS,
 * WITHOUT WARRANTIES OR CONDITIONS OF ANY KIND, either express or implied.
 * See the License for the specific language governing permissions and
 * limitations under the License.
 */

/* eslint-disable prefer-arrow-callback */
/* eslint-disable func-names */
/* eslint-disable no-console */

'use strict';

const util = require('./util');

const template = 'templates/bigip-fast-templates/tcp.yaml';

const view = {
    tenant_name: 't1',
    app_name: 'app1',

    // virtual server
    virtual_address: '10.1.1.1',
    virtual_port: 4430,

    // pool spec
    enable_pool: true,
    make_pool: true,
    pool_members: [
        {
            serverAddresses: ['10.2.1.1'], servicePort: 4433, connectionLimit: 0, priorityGroup: 0, shareNodes: true
        },
        {
            serverAddresses: ['10.2.1.2'], servicePort: 4444, connectionLimit: 1000, priorityGroup: 0, shareNodes: true
        }
    ],
    load_balancing_mode: 'round-robin',
    slow_ramp_time: 300,

    // monitor spec
    enable_monitor: true,
    make_monitor: true,
    monitor_interval: 30,

    // snat
    enable_snat: true,
    snat_automap: false,
    snat_addresses: ['10.3.1.1', '10.3.1.2'],

    // persistence
    enable_persistence: true,
    persistence_type: 'source-address',
    enable_fallback_persistence: false,

    // irule
    irule_names: ['example_irule'],

    // analytics
    enable_analytics: true,
    make_analytics_profile: true,

    // firewall
    enable_firewall: true,
    firewall_allow_list: ['10.0.0.0/8', '11.0.0.0/8'],

    // asm
    enable_waf_policy: true,
    enable_asm_logging: true,
    asm_log_profile_names: ['log local']
};

const expected = {
    class: 'ADC',
    schemaVersion: '3.0.0',
    id: 'urn:uuid:a858e55e-bbe6-42ce-a9b9-0f4ab33e3bf7',
    t1: {
        class: 'Tenant',
        app1: {
            class: 'Application',
            template: 'generic',
            app1: {
                class: 'Service_TCP',
                virtualAddresses: [view.virtual_address],
                virtualPort: view.virtual_port,
                pool: 'app1_pool',
                snat: {
                    use: 'app1_snatpool'
                },
                persistenceMethods: ['source-address'],
                profileTCP: {
                    ingress: 'wan',
                    egress: 'lan'
                },
                iRules: [
                    {
                        bigip: 'example_irule'
                    }
                ],
                profileAnalyticsTcp: {
                    use: 'app1_tcp_analytics'
                },
                policyFirewallEnforced: {
                    use: 'app1_fw_policy'
                },
                policyWAF: {
                    use: 'app1_waf_policy'
                },
                securityLogProfiles: [
                    {
                        bigip: 'log local'
                    }
                ]
            },
            app1_pool: {
                class: 'Pool',
                members: [{
                    servicePort: 4433,
                    serverAddresses: ['10.2.1.1'],
                    connectionLimit: 0,
                    priorityGroup: 0,
                    shareNodes: true
                },
                {
                    servicePort: 4444,
                    serverAddresses: ['10.2.1.2'],
                    connectionLimit: 1000,
                    priorityGroup: 0,
                    shareNodes: true
                }],
                loadBalancingMode: view.load_balancing_mode,
                slowRampTime: 300,
                monitors: [{
                    use: 'app1_monitor'
                }]
            },
            app1_monitor: {
                class: 'Monitor',
                monitorType: 'tcp',
                interval: 30,
                timeout: 91,
                receive: ''
            },
            app1_snatpool: {
                class: 'SNAT_Pool',
                snatAddresses: view.snat_addresses
            },
            app1_tcp_analytics: {
                class: 'Analytics_TCP_Profile',
                collectedStatsExternalLogging: true,
                externalLoggingPublisher: {
                    bigip: '/Common/default-ipsec-log-publisher'
                },
                collectRemoteHostIp: true,
                collectNexthop: true,
                collectCity: true,
                collectPostCode: true
            },
            app1_fw_allow_list: {
                class: 'Firewall_Address_List',
                addresses: [
                    '10.0.0.0/8',
                    '11.0.0.0/8'
                ]
            },
            default_fw_deny_list: {
                class: 'Firewall_Address_List',
                addresses: ['0.0.0.0/0']
            },
            app1_fw_rules: {
                class: 'Firewall_Rule_List',
                rules: [
                    {
                        protocol: 'tcp',
                        name: 'acceptTcpPackets',
                        loggingEnabled: true,
                        source: {
                            addressLists: [
                                {
                                    use: 'app1_fw_allow_list'
                                }
                            ]
                        },
                        action: 'accept'
                    },
                    {
                        protocol: 'any',
                        name: 'dropPackets',
                        loggingEnabled: true,
                        source: {
                            addressLists: [
                                {
                                    use: 'default_fw_deny_list'
                                }
                            ]
                        },
                        action: 'drop'
                    }
                ]
            },
            app1_fw_policy: {
                class: 'Firewall_Policy',
                rules: [
                    {
                        use: 'app1_fw_rules'
                    }
                ]
            },
            app1_waf_policy: {
                class: 'WAF_Policy',
                policy: {
                    text: '{ "policy": { "template": { "name": "POLICY_TEMPLATE_RAPID_DEPLOYMENT" } } }'
                },
                ignoreChanges: true
            }
        }
    }
};

describe(template, function () {
    describe('new pool, snatpool, and profiles', function () {
        util.assertRendering(template, view, expected);
    });

    describe('existing monitor and no firewall', function () {
        before(() => {
            // default https pool port and existing monitor
            view.make_monitor = false;
            view.monitor_name = '/Common/monitor1';
            expected.t1.app1.app1_pool.monitors = [{ bigip: '/Common/monitor1' }];
            delete expected.t1.app1.app1_monitor;

            // existing analytics profiles
            view.make_analytics_profile = false;
            view.analytics_existing_tcp_profile = '/Common/tcp-analytics';
            expected.t1.app1.app1.profileAnalyticsTcp = { bigip: '/Common/tcp-analytics' };
            delete expected.t1.app1.app1_tcp_analytics;
<<<<<<< HEAD
=======

            // existing analytics profiles
            view.make_analytics_profile = false;
            view.analytics_existing_tcp_profile = '/Common/tcp-analytics';
            expected.t1.app1.app1.profileAnalyticsTcp = { bigip: '/Common/tcp-analytics' };
            delete expected.t1.app1.app1_tcp_analytics;
>>>>>>> a5a60d0c

            // no firewall
            view.enable_firewall = false;
            delete expected.t1.app1.app1.policyFirewallEnforced;
            delete expected.t1.app1.app1_fw_policy;
            delete expected.t1.app1.app1_fw_rules;
            delete expected.t1.app1.app1_fw_allow_list;
            delete expected.t1.app1.default_fw_deny_list;
            view.enable_asm_logging = false;
            delete expected.t1.app1.app1.securityLogProfiles;
            view.enable_waf_policy = false;
            delete expected.t1.app1.app1.policyWAF;
            delete expected.t1.app1.app1_waf_policy;
        });
        util.assertRendering(template, view, expected);
    });

    describe('existing pool, snat automap, default profiles', function () {
        before(() => {
            // default https virtual port
            delete view.virtual_port;
            expected.t1.app1.app1.virtualPort = 443;

            // existing pool
            delete view.pool_members;
            view.make_pool = false;
            view.pool_name = '/Common/pool1';
            delete expected.t1.app1.app1_pool;
            delete expected.t1.app1.app1_monitor;
            expected.t1.app1.app1.pool = { bigip: '/Common/pool1' };

            // snat automap
            view.snat_automap = true;
            delete expected.t1.app1.app1_snatpool;
            expected.t1.app1.app1.snat = 'auto';
        });
        util.assertRendering(template, view, expected);
    });

    describe('clean up', function () {
        util.cleanUp();
    });
});<|MERGE_RESOLUTION|>--- conflicted
+++ resolved
@@ -242,15 +242,12 @@
             view.analytics_existing_tcp_profile = '/Common/tcp-analytics';
             expected.t1.app1.app1.profileAnalyticsTcp = { bigip: '/Common/tcp-analytics' };
             delete expected.t1.app1.app1_tcp_analytics;
-<<<<<<< HEAD
-=======
 
             // existing analytics profiles
             view.make_analytics_profile = false;
             view.analytics_existing_tcp_profile = '/Common/tcp-analytics';
             expected.t1.app1.app1.profileAnalyticsTcp = { bigip: '/Common/tcp-analytics' };
             delete expected.t1.app1.app1_tcp_analytics;
->>>>>>> a5a60d0c
 
             // no firewall
             view.enable_firewall = false;
