--- conflicted
+++ resolved
@@ -377,12 +377,9 @@
             transactionLogger: this.transactionLogger,
             logger: this.logger
         });
-<<<<<<< HEAD
         this.setTracer();
         this.hookOnShutDown();
-=======
-
->>>>>>> b50678e7
+
         this.logger.fine(`FAST Worker: Starting ${pkg.name} v${pkg.version}`);
         this.logger.fine(`FAST Worker: Targetting ${bigipHost}`);
         const startTime = Date.now();
@@ -502,7 +499,6 @@
         return success();
     }
 
-<<<<<<< HEAD
     setTracer(options) {
         if (this.tracer) {
             this.tracer.close();
@@ -526,7 +522,8 @@
             tracerOpts = Object.assign({}, defaultOpts, options);
         }
         this.tracer = new Tracer(pkg.name, tracerOpts);
-=======
+    }
+
     setDeviceInfo() {
         // If device-info is unavailable intermittently, this can be placed in onStart
         // and call setDeviceInfo in onStartCompleted
@@ -551,7 +548,6 @@
                         };
                     }
                 }));
->>>>>>> b50678e7
     }
 
     /**
@@ -1211,9 +1207,6 @@
         return Promise.all(promises);
     }
 
-<<<<<<< HEAD
-    renderTemplates(reqid, data, ctx) {
-=======
     fetchTemplate(reqid, tmplid) {
         return Promise.resolve()
             .then(() => this.recordTransaction(
@@ -1239,8 +1232,7 @@
             });
     }
 
-    renderTemplates(reqid, data) {
->>>>>>> b50678e7
+    renderTemplates(reqid, data, ctx) {
         const appsData = [];
         const lastModified = new Date().toISOString();
         let config = {};
@@ -1426,27 +1418,8 @@
             return Promise.resolve()
                 .then(() => this.fetchTemplate(reqid, tmplid))
                 .then((tmpl) => {
-<<<<<<< HEAD
-                    tmpl.title = tmpl.title || tmplid;
-                    return Promise.resolve()
-                        .then(() => this.checkDependencies(tmpl, reqid, true))
-                        .then(() => this.hydrateSchema(tmpl, reqid, true))
-                        .then(() => {
-                            // Remove IPAM features in official templates if not enabled
-                            if (tmplid.split('/')[0] !== 'bigip-fast-templates') {
-                                return Promise.resolve();
-                            }
-
-                            return this.removeIpamProps(tmpl, reqid);
-                        })
-                        .then(() => {
-                            restOperation.setBody(tmpl);
-                            this.completeRestOperation(restOperation, ctx);
-                        });
-=======
                     restOperation.setBody(tmpl);
-                    this.completeRestOperation(restOperation);
->>>>>>> b50678e7
+                    this.completeRestOperation(restOperation, ctx);
                 })
                 .catch((e) => {
                     if (e.message.match(/Could not find template/)) {
