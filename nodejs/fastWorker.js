--- conflicted
+++ resolved
@@ -70,11 +70,7 @@
 // Known good hashes for template sets
 const supportedHashes = {
     'bigip-fast-templates': [
-<<<<<<< HEAD
-        'f49849c06dd7708d647ea33b32becca2965ec9b5de9fd5dc30799bfdda62faf7', // v1.14
-=======
-        '80e6593501b9edc4a6f630e61f1ebb13999a0d408252c1da5629681ee4240c86', // v1.14
->>>>>>> fce9a187
+        '29c8534b22e6e5e355c8dfdcf6c9062ed8a142a209220004cc9a8a3fe01a8d93', // v1.14
         '55e71bb2a511a1399bc41e9e34e657b2c0de447261ce3a1b92927094d988621e', // v1.13
         '42bd34feb4a63060df71c19bc4c23f9ec584507d4d3868ad75db51af8b449437', // v1.12
         '84904385ccc31f336b240ba1caa17dfab134d08efed7766fbcaea4eb61dae463', // v1.11
