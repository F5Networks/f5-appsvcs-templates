--- conflicted
+++ resolved
@@ -86,11 +86,7 @@
 // Known good hashes for template sets
 const supportedHashes = {
     'bigip-fast-templates': [
-<<<<<<< HEAD
-        'b10bd58a6a1e29650ab1ba04e5214495b66c843c4c0c66360251bce0213c5fdb', // v1.13
-=======
-        '819892f8924cd6d6c46fcc878afdcbaf5a5ee3acf90408ba6b5b3c5c57a7af83', // v1.13
->>>>>>> 50a286b8
+        '3632e5541e437d6ceba1bceb4a985ce363f26f81fbdedcbe6a0c8d8505db3240', // v1.13
         '42bd34feb4a63060df71c19bc4c23f9ec584507d4d3868ad75db51af8b449437', // v1.12
         '84904385ccc31f336b240ba1caa17dfab134d08efed7766fbcaea4eb61dae463', // v1.11
         '64d9692bdab5f1e2ba835700df4d719662b9976b9ff094fe7879f74d411fe00b', // v1.10
