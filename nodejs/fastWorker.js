/* Copyright 2021 F5 Networks, Inc.
 *
 * Licensed under the Apache License, Version 2.0 (the "License");
 * you may not use this file except in compliance with the License.
 * You may obtain a copy of the License at
 *
 *     http://www.apache.org/licenses/LICENSE-2.0
 *
 * Unless required by applicable law or agreed to in writing, software
 * distributed under the License is distributed on an "AS IS" BASIS,
 * WITHOUT WARRANTIES OR CONDITIONS OF ANY KIND, either express or implied.
 * See the License for the specific language governing permissions and
 * limitations under the License.
 */

/* jshint ignore: start */

'use strict';

require('core-js');

const fs = require('fs-extra');
const url = require('url');

const extract = require('extract-zip');
const Ajv = require('ajv');
const merge = require('deepmerge');
const Mustache = require('mustache');
const semver = require('semver');

const fast = require('@f5devcentral/f5-fast-core');
const atgStorage = require('@f5devcentral/atg-storage');
const TeemDevice = require('@f5devcentral/f5-teem').Device;

const drivers = require('../lib/drivers');
const { SecretsSecureVault } = require('../lib/secrets');

const FsTemplateProvider = fast.FsTemplateProvider;
const DataStoreTemplateProvider = fast.DataStoreTemplateProvider;
const StorageDataGroup = atgStorage.StorageDataGroup;
const AS3Driver = drivers.AS3Driver;
const TransactionLogger = fast.TransactionLogger;
const IpamProviders = require('../lib/ipam');
const { BigipDeviceClassic } = require('../lib/bigipDevices');

const pkg = require('../package.json');

const endpointName = 'fast';
const projectName = 'f5-appsvcs-templates';
const mainBlockName = 'F5 Application Services Templates';

const ajv = new Ajv({
    useDefaults: true
});
ajv.addFormat('checkbox', /.*/);
ajv.addFormat('table', /.*/);
ajv.addFormat('password', /.*/);
ajv.addFormat('text', /.*/);
ajv.addFormat('grid-strict', /.*/);
ajv.addFormat('textarea', /.*/);

// Disable HTML escaping
Mustache.escape = function escape(text) {
    return text;
};

const dataGroupPath = `/Common/${projectName}/dataStore`;

const configDGPath = `/Common/${projectName}/config`;
const configKey = 'config';
// Known good hashes for template sets
const supportedHashes = {
    'bigip-fast-templates': [
        '8bf4673002253ab45099586272a6f58d8f9cf1ca81098eded5081ef6a7a1bda1', // v1.18
        '0164bc45aa3597ab0c93406ad206f7dce42597899b8d533296dfa335d051181f', // v1.17
        '0acc8d8b76793c30e847257b85e30df708341c7fb347be25bb745a63ad411cc4', // v1.16
        '5d7e87d1dafc52d230538885e96db4babe43824f06a0e808a9c401105b912aaf', // v1.15
        '5d7e87d1dafc52d230538885e96db4babe43824f06a0e808a9c401105b912aaf', // v1.14
        '55e71bb2a511a1399bc41e9e34e657b2c0de447261ce3a1b92927094d988621e', // v1.13
        '42bd34feb4a63060df71c19bc4c23f9ec584507d4d3868ad75db51af8b449437', // v1.12
        '84904385ccc31f336b240ba1caa17dfab134d08efed7766fbcaea4eb61dae463', // v1.11
        '64d9692bdab5f1e2ba835700df4d719662b9976b9ff094fe7879f74d411fe00b', // v1.10
        '89f6d8fb68435c93748de3f175f208714dcbd75de37d9286a923656971c939f0', // v1.9
        'fbaee3fd9ecce14a2d90df8c155998749b49126e0eb80267e9b426c58677a164', // v1.8.1
        '42650496f8e1b00a7e8e6a7c148a781bb4204e95f09f66d7d89af5793ae0b8b7', // v1.8
        '83df55f23066fd0ac205ce3dca2c96ffd71e459914d7dcf205f3201fb1570427', // v1.7
        '9b65c17982fd5f83a36576c1a55f2771a0011283db8221704925ee803b8dbd13', // v1.6
        '48316eb5f20c6f3bc4e78ad50b0d82fae46fc3c7fa615fe438ff8f84b3a3c2ea', // v1.5
        '99bf347ba5556df2e8c7100a97ea4c24171e436ed9f5dc9dfb446387f29e0bfe', // v1.4
        'e7eba47ac564fdc6d5ae8ae4c5eb6de3d9d22673a55a2e928ab59c8c8e16376b', // v1.3
        '316653656cfd60a256d9b92820b2f702819523496db8ca01ae3adec3bd05f08c', // v1.2
        '985f9cd58299a35e83851e46ba7f4f2b1b0175cad697bed09397e0e07ad59217' //  v1.0
    ]
};

class FASTWorker {
    constructor(options) {
        options = options || {};
        if (typeof options.uploadPath === 'undefined') {
            options.uploadPath = '/var/config/rest/downloads';
        }

        this.state = {};

        this.version = options.version || pkg.version;
        this.baseUserAgent = `${pkg.name}/${this.version}`;
        this.incomingUserAgent = '';

        this.configPath = options.configPath || `/var/config/rest/iapps/${projectName}`;
        this.templatesPath = options.templatesPath || `${this.configPath}/templatesets`;
        this.uploadPath = options.uploadPath;
        this.scratchPath = `${this.configPath}/scratch`;

        this._lazyInitComplete = false;
        this.lazyInit = options.lazyInit;

        this.initRetries = 0;
        this.initMaxRetries = 2;
        this.initTimeout = false;

        this.isPublic = true;
        this.isPassThrough = true;
        this.WORKER_URI_PATH = `shared/${endpointName}`;
        const bigipInfo = options.bigipInfo || {
            host: 'http://localhost:8100',
            username: 'admin',
            password: '',
            strictCerts: true
        };
        this.bigip = options.bigipDevice || new BigipDeviceClassic(bigipInfo);
        this.driver = options.as3Driver || new AS3Driver({
            userAgent: this.baseUserAgent,
            bigipInfo

        });
        this.storage = options.templateStorage || new StorageDataGroup(dataGroupPath);
        this.configStorage = options.configStorage || new StorageDataGroup(configDGPath);
        this.templateProvider = new DataStoreTemplateProvider(this.storage, undefined, supportedHashes);
        this.fsTemplateProvider = new FsTemplateProvider(this.templatesPath, options.fsTemplateList);
        if (options.disableTeem) {
            this.teemDevice = null;
        } else {
            this.teemDevice = options.teemDevice || new TeemDevice({
                name: projectName,
                version: this.version
            });
        }
        this.secretsManager = options.secretsManager || new SecretsSecureVault();
        this.transactionLogger = new TransactionLogger(
            (transaction) => {
                const [id, text] = transaction.split('@@');
                this.logger.info(`FAST Worker [${id}]: Entering ${text}`);
            },
            (transaction, _exitTime, deltaTime) => {
                const [id, text] = transaction.split('@@');
                this.logger.info(`FAST Worker [${id}]: Exiting ${text}`);
                this.logger.fine(`FAST Worker [${id}]: ${text} took ${deltaTime}ms to complete`);
            }
        );
        this.ipamProviders = options.ipamProviders;
        this.minAs3Version = options.minAs3Version || '3.16';

        this.requestTimes = {};
        this.requestCounter = 1;
        this.provisionData = null;
        this.as3Info = null;
        this._hydrateCache = null;
        this._provisionConfigCache = null;
    }

    hookCompleteRestOp() {
        // Hook completeRestOperation() so we can add additional logging
        this._prevCompleteRestOp = this.completeRestOperation;
        this.completeRestOperation = (restOperation) => {
            if (!Array.isArray(restOperation.body) && restOperation.body) {
                restOperation.body._links = {
                    self: restOperation.uri.path ? `/mgmt${restOperation.uri.path}` : `/mgmt/${restOperation.uri}`
                };
                if (restOperation.uri.path && restOperation.uri.path.includes('/shared/fast/applications') && ['Post', 'Patch', 'Delete'].includes(restOperation.method) && restOperation.statusCode === 202) {
                    if (restOperation.method === 'Delete') {
                        restOperation.body._links.task = `/mgmt/shared/fast/tasks/${restOperation.body.id}`;
                    } else {
                        restOperation.body._links.task = restOperation.body.message.map(x => `/mgmt/shared/fast/tasks/${x.id}`).pop();
                    }
                }
            } else if (Array.isArray(restOperation.body)) {
                restOperation.body = restOperation.body.map((x) => {
                    if (typeof x === 'object') {
                        let selfLink = '';
                        if (restOperation.uri.path && restOperation.uri.path.includes('/shared/fast/applications')) {
                            selfLink = restOperation.uri.path ? `/mgmt${restOperation.uri.path.replace(/\/$/, '')}/${x.tenant}/${x.name}` : `/mgmt/${restOperation.uri}`;
                        } else if (restOperation.uri.path && restOperation.uri.path.includes('/shared/fast/tasks')) {
                            selfLink = restOperation.uri.path ? `/mgmt${restOperation.uri.path.replace(/\/$/, '')}/${x.id}` : `/mgmt/${restOperation.uri}`;
                        } else {
                            selfLink = restOperation.uri.path ? `/mgmt${restOperation.uri.path.replace(/\/$/, '')}/${x.name}` : `/mgmt/${restOperation.uri}`;
                        }
                        x._links = {
                            self: selfLink
                        };
                    }
                    return x;
                });
            }
            this.recordRestResponse(restOperation);
            return this._prevCompleteRestOp(restOperation);
        };
    }

    validateConfig(config) {
        return Promise.resolve()
            .then(() => ajv.compile(this.getConfigSchema()))
            .then((validate) => {
                const valid = validate(config);
                if (!valid) {
                    return Promise.reject(new Error(
                        `invalid config: ${validate.errors}`
                    ));
                }

                return Promise.resolve(config);
            });
    }

    getConfig(reqid) {
        reqid = reqid || 0;
        const defaultConfig = {
            deletedTemplateSets: [],
            enableIpam: false,
            ipamProviders: [],
            disableDeclarationCache: false
        };
        let mergedDefaults = Object.assign({}, defaultConfig, this.driver.getDefaultSettings());
        return Promise.resolve()
            .then(() => this.enterTransaction(reqid, 'gathering config data'))
            .then(() => this.gatherProvisionData(reqid, true))
            .then(provisionData => Promise.all([
                this.configStorage.getItem(configKey),
                this.driver.getSettings(provisionData[0])
            ]))
            .then(([config, driverSettings]) => {
                if (config) {
                    return Promise.resolve(Object.assign(
                        {},
                        mergedDefaults,
                        config,
                        driverSettings
                    ));
                }
                mergedDefaults = Object.assign({}, mergedDefaults, driverSettings);
                return Promise.resolve()
                    .then(() => {
                        this.logger.info('FAST Worker: no config found, loading defaults');
                    })
                    .then(() => this.configStorage.setItem(configKey, mergedDefaults))
                    .then(() => this.configStorage.persist())
                    .then(() => mergedDefaults);
            })
            .then((config) => {
                this.exitTransaction(reqid, 'gathering config data');
                return Promise.resolve(config);
            })
            .catch((e) => {
                this.logger.severe(`FAST Worker: Failed to load config: ${e.stack}`);
                return Promise.resolve(mergedDefaults);
            });
    }

    getConfigSchema() {
        let baseSchema = {
            $schema: 'http://json-schema.org/schema#',
            title: 'FAST Settings',
            type: 'object',
            properties: {
                deletedTemplateSets: {
                    type: 'array',
                    items: {
                        type: 'string'
                    },
                    uniqueItems: true,
                    options: {
                        hidden: true
                    }
                },
                disableDeclarationCache: {
                    title: 'Disable AS3 Declaration Cache',
                    type: 'boolean',
                    description: [
                        'Do not cache AS3 declarations.',
                        'This ensures FAST is always using up-to-date declarations from AS3,',
                        'which is only an issue if something other than FAST (e.g., config sync) is modifying AS3 config.',
                        'Disabling declaration caching will negatively impact FAST performance.'
                    ].join(' ')
                },
                enableIpam: {
                    title: 'Enable IPAM for Official F5 FAST Templates (Experimental/Beta)',
                    description: '**NOTE: An IPAM provider must be configured to deploy a valid application using IPAM.**',
                    type: 'boolean'
                },
                ipamProviders: {
                    title: 'IPAM Providers (Experimental/Beta)',
                    description: 'Configure IPAM providers that can be used in FAST templates to automatically manage IP addresses',
                    type: 'array',
                    items: {
                        oneOf: this.ipamProviders.getSchemas()
                    }
                }
            },
            required: [
                'deletedTemplateSets'
            ]
        };

        baseSchema = fast.guiUtils.modSchemaForJSONEditor(baseSchema);

        return merge(this.driver.getSettingsSchema(), baseSchema);
    }

    saveConfig(config, reqid) {
        reqid = reqid || 0;
        let prevConfig;
        let persisted = false;
        return Promise.resolve()
            .then(() => this.enterTransaction(reqid, 'saving config data'))
            .then(() => this.configStorage.getItem(configKey, config))
            .then((data) => {
                prevConfig = data;
            })
            .then(() => this.configStorage.setItem(configKey, config))
            .then(() => {
                if (JSON.stringify(prevConfig) !== JSON.stringify(config)) {
                    persisted = true;
                    return this.recordTransaction(
                        reqid,
                        'persisting config',
                        this.configStorage.persist()
                    );
                }

                return Promise.resolve();
            })
            .then(() => this.exitTransaction(reqid, 'saving config data'))
            .then(() => persisted)
            .catch((e) => {
                this.logger.severe(`FAST Worker: Failed to save config: ${e.stack}`);
            });
    }

    encryptConfigSecrets(newConfig, prevConfig) {
        return Promise.all((newConfig.ipamProviders || []).map(provider => Promise.resolve()
            .then(() => {
                const prevProvider = prevConfig.ipamProviders.filter(
                    x => x.name === provider.name
                )[0];

                if (prevProvider && prevProvider.password === provider.password) {
                    return Promise.resolve(provider.password);
                }

                return this.secretsManager.encrypt(provider.password || '');
            })
            .then((password) => {
                provider.password = password;
            })));
    }

    handleResponseError(e, description) {
        description = description || 'request';
        if (e.response) {
            const errData = JSON.stringify({
                status: e.response.status,
                body: e.response.data
            }, null, 2);
            return Promise.reject(new Error(`failed ${description}: ${errData}`));
        }
        return Promise.reject(e);
    }

    /**
     * Worker Handlers
     */
    onStart(success, error) {
        this.hookCompleteRestOp();
        // instantiate here to ensure logger instance is ready
        this.ipamProviders = new IpamProviders({
            secretsManager: this.secretsManager,
            transactionLogger: this.transactionLogger,
            logger: this.logger
        });

        this.logger.fine(`FAST Worker: Starting ${pkg.name} v${this.version}`);
        this.logger.fine(`FAST Worker: Targetting ${this.bigip.host}`);
        const startTime = Date.now();

        return Promise.resolve()
            // Automatically add a block
            .then(() => {
                const hosturl = this.bigip.host ? url.parse(this.bigip.host) : '';
                if (hosturl.hostname !== 'localhost') {
                    return Promise.resolve();
                }

                return Promise.resolve()
                    .then(() => this.enterTransaction(0, 'ensure FAST is in iApps blocks'))
                    .then(() => this.bigip.getIAppsBlocks())
                    .catch(e => this.handleResponseError(e, 'to get blocks'))
                    .then((results) => {
                        const matchingBlocks = results.filter(x => x.name === mainBlockName);
                        const blockData = {
                            name: mainBlockName,
                            state: 'BOUND',
                            configurationProcessorReference: {
                                link: 'https://localhost/mgmt/shared/iapp/processors/noop'
                            },
                            presentationHtmlReference: {
                                link: `https://localhost/iapps/${projectName}/index.html`
                            }
                        };

                        if (matchingBlocks.length === 0) {
                            // No existing block, make a new one
                            return this.bigip.addIAppsBlock(blockData);
                        }

                        // Found a block, do nothing
                        return Promise.resolve({ status: 200 });
                    })
                    .catch(e => this.handleResponseError(e, 'to set block state'))
                    .then(() => this.exitTransaction(0, 'ensure FAST is in iApps blocks'));
            })
            .then(() => {
                if (this.lazyInit) {
                    return Promise.resolve();
                }

                return this.initWorker(0);
            })
            // Done
            .then(() => {
                const dt = Date.now() - startTime;
                this.logger.fine(`FAST Worker: Startup completed in ${dt}ms`);
            })
            .then(() => success())
            // Errors
            .catch((e) => {
                if ((e.status && e.status === 404) || e.message.match(/ 404/)) {
                    this.logger.info('FAST Worker: onStart 404 error in initWorker; retry initWorker but start Express');
                    return success();
                }
                this.logger.severe(`FAST Worker: Failed to start: ${e.stack}`);
                return error();
            });
    }

    onStartCompleted(success, error, _loadedState, errMsg) {
        if (typeof errMsg === 'string' && errMsg !== '') {
            this.logger.error(`FAST Worker onStart error: ${errMsg}`);
            return error();
        }
        return success();
    }

    initWorker(reqid) {
        reqid = reqid || 0;
        let config;

        this._lazyInitComplete = true;

        return Promise.resolve()
            // Load config
            .then(() => this.getConfig(reqid))
            .then((cfg) => {
                config = cfg;
            })
            .then(() => this.setDeviceInfo(reqid))
            // Get the AS3 driver ready
            .then(() => this.prepareAS3Driver(reqid, config))
            // Load template sets from disk (i.e., those from the RPM)
            .then(() => this.loadOnDiskTemplateSets(reqid, config))
            // watch for configSync logs, if device is in an HA Pair
            .then(() => this.bigip.watchConfigSyncStatus(this.onConfigSync.bind(this)))
            .then(() => {
                this.generateTeemReportOnStart();
            })
            .catch((e) => {
                if (this.initTimeout) {
                    clearTimeout(this.initTimeout);
                }
                // we will retry initWorker 3 times for 404 errors
                if (this.initRetries <= this.initMaxRetries && ((e.status && e.status === 404) || e.message.match(/ 404/))) {
                    this.initRetries += 1;
                    this.initTimeout = setTimeout(() => { this.initWorker(reqid); }, 2000);
                    this.logger.info(`FAST Worker: initWorker failed; Retry #${this.initRetries}. Error: ${e.message}`);
                    return Promise.resolve();
                }
                this.logger.severe(`FAST Worker: initWorker failed. ${e.message}`);
                return Promise.reject(e);
            });
    }

    handleLazyInit(reqid) {
        if (!this.lazyInit || this._lazyInitComplete) {
            return Promise.resolve();
        }

        return this.recordTransaction(
            reqid,
            'run lazy initialization',
            this.initWorker(reqid)
        );
    }

    prepareAS3Driver(reqid, config) {
        return Promise.resolve()
            .then(() => this.recordTransaction(
                reqid,
                'ready AS3 driver',
                this.driver.loadMixins()
            ))
            .then(() => this.recordTransaction(
                reqid,
                'sync AS3 driver settings',
                Promise.resolve()
                    .then(() => this.gatherProvisionData(reqid, false, true))
                    .then(provisionData => this.driver.setSettings(config, provisionData, true))
                    .then(() => this.saveConfig(config, reqid))
            ));
    }

    loadOnDiskTemplateSets(reqid, config) {
        let saveState = true;

        return Promise.resolve()
            .then(() => this.enterTransaction(reqid, 'loading template sets from disk'))
            .then(() => this.recordTransaction(
                reqid,
                'gather list of templates from disk',
                this.fsTemplateProvider.listSets()
            ))
            .then((fsSets) => {
                const deletedSets = config.deletedTemplateSets;
                const ignoredSets = [];
                const sets = [];
                fsSets.forEach((setName) => {
                    if (deletedSets.includes(setName)) {
                        ignoredSets.push(setName);
                    } else {
                        sets.push(setName);
                    }
                });
                this.logger.info(
                    `FAST Worker: Loading template sets from disk: ${JSON.stringify(sets)} (skipping: ${JSON.stringify(ignoredSets)})`
                );
                if (sets.length === 0) {
                    // Nothing to do
                    saveState = false;
                    return Promise.resolve();
                }
                this.templateProvider.invalidateCache();
                return DataStoreTemplateProvider.fromFs(this.storage, this.templatesPath, sets);
            })
            .then(() => this.exitTransaction(reqid, 'loading template sets from disk'))
            // Persist any template set changes
            .then(() => saveState && this.recordTransaction(reqid, 'persist template data store', this.storage.persist()));
    }

    onConfigSync() {
        return Promise.resolve()
            .then(() => this.storage.clearCache())
            .then(() => this.configStorage.clearCache())
            .then(() => this.driver.invalidateCache())
            .then(() => this.templateProvider.invalidateCache());
    }

    setDeviceInfo(reqid) {
        // If device-info is unavailable intermittently, this can be placed in onStart
        // and call setDeviceInfo in onStartCompleted
        // this.dependencies.push(this.restHelper.makeRestjavadUri(
        //     '/shared/identified-devices/config/device-info'
        // ));
        return Promise.resolve()
            .then(() => this.recordTransaction(
                reqid,
                'fetching device information',
                this.bigip.getDeviceInfo()
            )
                .then((data) => {
                    if (data) {
                        this.deviceInfo = {
                            hostname: data.hostname,
                            platform: data.platform,
                            platformName: data.platformMarketingName,
                            product: data.product,
                            version: data.version,
                            build: data.build,
                            edition: data.edition,
                            fullVersion: `${data.version}-${data.build}`
                        };
                    }
                }))
            .catch(e => this.handleResponseError(e, 'fetching BIG-IP device information'));
    }

    /**
     * TEEM Report Generators
     */
    sendTeemReport(reportName, reportVersion, data) {
        if (!this.teemDevice) {
            return Promise.resolve();
        }

        const documentName = `${projectName}: ${reportName}`;
        const baseData = {
            userAgent: this.incomingUserAgent
        };
        return this.teemDevice.report(documentName, `${reportVersion}`, baseData, data)
            .catch(e => this.logger.error(`FAST Worker failed to send telemetry data: ${e.stack}`));
    }

    generateTeemReportOnStart(reqid) {
        if (!this.teemDevice) {
            return Promise.resolve();
        }

        return this.gatherInfo(reqid)
            .then(info => this.sendTeemReport('onStart', 1, info))
            .catch(e => this.logger.error(`FAST Worker failed to send telemetry data: ${e.stack}`));
    }

    generateTeemReportApplication(action, templateName) {
        if (!this.teemDevice) {
            return Promise.resolve();
        }

        const report = {
            action,
            templateName
        };
        return Promise.resolve()
            .then(() => this.sendTeemReport('Application Management', 1, report))
            .catch(e => this.logger.error(`FAST Worker failed to send telemetry data: ${e.stack}`));
    }

    generateTeemReportTemplateSet(action, templateSetName) {
        if (!this.teemDevice) {
            return Promise.resolve();
        }

        const report = {
            action,
            templateSetName
        };
        return Promise.resolve()
            .then(() => {
                if (action === 'create') {
                    return Promise.all([
                        this.templateProvider.getNumTemplateSourceTypes(templateSetName),
                        this.templateProvider.getNumSchema(templateSetName)
                    ])
                        .then(([numTemplateTypes, numSchema]) => {
                            report.numTemplateTypes = numTemplateTypes;
                            report.numSchema = numSchema;
                        });
                }
                return Promise.resolve();
            })
            .then(() => this.sendTeemReport('Template Set Management', 1, report))
            .catch(e => this.logger.error(`FAST Worker failed to send telemetry data: ${e.stack}`));
    }

    generateTeemReportError(restOp) {
        if (!this.teemDevice) {
            return Promise.resolve();
        }

        const uri = restOp.getUri();
        const pathElements = uri.pathname.split('/');
        let endpoint = pathElements.slice(0, 4).join('/');
        if (pathElements[4]) {
            endpoint = `${endpoint}/item`;
        }
        const report = {
            method: restOp.getMethod(),
            endpoint,
            code: restOp.getStatusCode()
        };
        return Promise.resolve()
            .then(() => this.sendTeemReport('Error', 1, report))
            .catch(e => this.logger.error(`FAST Worker failed to send telemetry data: ${e.stack}`));
    }

    /**
     * Helper functions
     */
    generateRequestId() {
        const retval = this.requestCounter;
        this.requestCounter += 1;
        return retval;
    }

    enterTransaction(reqid, text) {
        this.transactionLogger.enter(`${reqid}@@${text}`);
    }

    exitTransaction(reqid, text) {
        this.transactionLogger.exit(`${reqid}@@${text}`);
    }

    recordTransaction(reqid, text, promise) {
        return this.transactionLogger.enterPromise(`${reqid}@@${text}`, promise);
    }

    filterTemplates(templateNames) {
        if (!templateNames) {
            return Promise.resolve([]);
        }
        return Promise.resolve(templateNames)
            .then(tmplList => Promise.all(tmplList.map(
                x => this.templateProvider.fetch(x.name || x).then(tmpl => [x, tmpl])
                    .catch((e) => {
                        if (e.message.match(/Could not find template set/)) {
                            return Promise.resolve(undefined);
                        }
                        return Promise.reject(e);
                    })
            )))
            .then(tmpls => tmpls.filter(x => x && !x[1].bigipHideTemplate))
            .then(tmpls => tmpls.map(x => x[0]));
    }

    gatherTemplateSet(tsid) {
        return Promise.all([
            this.templateProvider.hasSet(tsid)
                .then(result => (result ? this.templateProvider.getSetData(tsid) : Promise.resolve(undefined)))
                .then((tsData) => {
                    if (tsData) {
                        return Promise.resolve(tsData);
                    }

                    return Promise.resolve()
                        .then(() => this.fsTemplateProvider.hasSet(tsid))
                        .then(result => (result ? this.fsTemplateProvider.getSetData(tsid) : undefined))
                        .then((fsTsData) => {
                            if (fsTsData) {
                                fsTsData.enabled = false;
                            }
                            return fsTsData;
                        });
                }),
            this.driver.listApplications()
        ])
            .then(([tsData, appsList]) => {
                if (!tsData) {
                    return Promise.reject(new Error(`Template set ${tsid} does not exist`));
                }

                if (typeof tsData.enabled === 'undefined') {
                    tsData.enabled = true;
                }
                tsData.templates.forEach((tmpl) => {
                    tmpl.appsList = appsList
                        .filter(x => x.template === tmpl.name)
                        .map(x => `${x.tenant}/${x.name}`);
                });

                return tsData;
            })
            .then(tsData => this.filterTemplates(tsData.templates)
                .then((templates) => {
                    tsData.templates = templates;
                    return tsData;
                }))
            .catch(e => ({
                name: tsid,
                hash: '',
                templates: [],
                enabled: false,
                error: e.message
            }));
    }

    gatherInfo(requestId) {
        requestId = requestId || 0;
        const info = {
            version: this.version,
            as3Info: {},
            installedTemplates: []
        };

        return Promise.resolve()
            .then(() => this.recordTransaction(
                requestId,
                'GET to appsvcs/info',
                this.driver.getInfo()
            ))
            .then((as3response) => {
                info.as3Info = as3response.data;
                this.as3Info = info.as3Info;
            })
            .then(() => this.enterTransaction(requestId, 'gathering template set data'))
            .then(() => this.templateProvider.listSets())
            .then(setList => Promise.all(setList.map(setName => this.gatherTemplateSet(setName))))
            .then((tmplSets) => {
                info.installedTemplates = tmplSets;
            })
            .then(() => this.exitTransaction(requestId, 'gathering template set data'))
            .then(() => this.getConfig(requestId))
            .then((config) => {
                info.config = config;
            })
            .then(() => info);
    }

    gatherProvisionData(requestId, clearCache, skipAS3) {
        if (clearCache) {
            this.provisionData = null;
        }
        return Promise.resolve()
            .then(() => {
                if (this.provisionData !== null) {
                    return Promise.resolve(this.provisionData);
                }

                return this.recordTransaction(
                    requestId,
                    'Fetching module provision information',
                    this.bigip.getProvisionData()
                );
            })
            .then((response) => {
                this.provisionData = response;
            })
            .then(() => {
                const tsInfo = this.provisionData.items.filter(x => x.name === 'ts')[0];
                if (tsInfo) {
                    return Promise.resolve({ status: (tsInfo.level === 'nominal') ? 200 : 404 });
                }

                return this.recordTransaction(
                    requestId,
                    'Fetching TS module information',
                    this.bigip.getTSInfo()
                );
            })
            .then((response) => {
                this.provisionData.items.push({
                    name: 'ts',
                    level: (response.status === 200) ? 'nominal' : 'none'
                });
            })
            .then(() => {
                if (skipAS3 || (this.as3Info !== null && this.as3Info.version)) {
                    return Promise.resolve(this.as3Info);
                }
                return this.recordTransaction(
                    requestId,
                    'Fetching AS3 info',
                    this.driver.getInfo()
                )
                    .then(response => response.data);
            })
            .then((response) => {
                this.as3Info = response;
            })
            .then(() => Promise.all([
                Promise.resolve(this.provisionData),
                Promise.resolve(this.as3Info),
                Promise.resolve(this.deviceInfo)
            ]));
    }

    checkDependencies(tmpl, requestId, clearCache) {
        return Promise.resolve()
            .then(() => this.gatherProvisionData(requestId, clearCache))
            .then(([provisionData, as3Info, deviceInfo]) => {
                // check for missing module dependencies
                const provisionedModules = provisionData.items.filter(x => x.level !== 'none').map(x => x.name);
                const deps = tmpl.bigipDependencies || [];
                const missingModules = deps.filter(x => !provisionedModules.includes(x));
                if (missingModules.length > 0) {
                    return Promise.reject(new Error(
                        `could not load template (${tmpl.title}) due to missing modules: ${missingModules}`
                    ));
                }

                // check AS3 Version minimum
                const as3Version = semver.coerce(as3Info.version || '0.0');
                const tmplAs3Version = semver.coerce(tmpl.bigipMinimumAS3 || this.minAs3Version);
                if (!semver.gte(as3Version, tmplAs3Version)) {
                    return Promise.reject(new Error(
                        `could not load template (${tmpl.title}) since it requires`
                        + ` AS3 >= ${tmplAs3Version} (found ${as3Version})`
                    ));
                }

                // check min/max BIG-IP version
                const semverFromBigip = (version) => {
                    version = version.toString();
                    let verParts = version.split('.');
                    if (verParts.length < 2) {
                        verParts.push('0');
                    }
                    verParts = [
                        verParts[0] + verParts[1],
                        ...verParts.slice(2)
                    ];
                    return semver.coerce(verParts.join('.'));
                };
                const bigipVersion = semverFromBigip(deviceInfo.version || '13.1');
                const tmplBigipMin = semverFromBigip(tmpl.bigipMinimumVersion || '13.1');
                if (!semver.gte(bigipVersion, tmplBigipMin)) {
                    return Promise.reject(new Error(`could not load template (${tmpl.title}) since it requires BIG-IP >= ${tmpl.bigipMinimumVersion} (found ${deviceInfo.version})`));
                }
                const tmplBigipMax = semverFromBigip(tmpl.bigipMaximumVersion || '999.999');
                if (!semver.lte(bigipVersion, tmplBigipMax)) {
                    return Promise.reject(new Error(`could not load template (${tmpl.title}) since it requires BIG-IP maximum version of ${tmpl.bigipMaximumVersion} (found ${deviceInfo.version})`));
                }

                // check subTemplates
                let promiseChain = Promise.resolve();
                tmpl._allOf.forEach((subtmpl) => {
                    promiseChain = promiseChain
                        .then(() => this.checkDependencies(subtmpl, requestId));
                });
                const validOneOf = [];
                let errstr = '';
                tmpl._oneOf.forEach((subtmpl) => {
                    promiseChain = promiseChain
                        .then(() => this.checkDependencies(subtmpl, requestId))
                        .then(() => {
                            validOneOf.push(subtmpl);
                        })
                        .catch((e) => {
                            errstr += errstr === '' ? '' : '; ';
                            errstr += `${e.message}`;
                            return Promise.resolve();
                        });
                });
                promiseChain = promiseChain
                    .then(() => {
                        if (tmpl._oneOf.length > 0 && validOneOf.length !== 1) {
                            return Promise.reject(new Error(
                                `could not load template since no single oneOf had valid dependencies: Value must validate against exactly one of the provided schemas. ${errstr}`
                            ));
                        }
                        tmpl._oneOf = validOneOf;
                        return Promise.resolve();
                    });
                const validAnyOf = [];
                let errstrAnyOf = '';
                tmpl._anyOf.forEach((subtmpl) => {
                    promiseChain = promiseChain
                        .then(() => this.checkDependencies(subtmpl, requestId))
                        .then(() => {
                            validAnyOf.push(subtmpl);
                        })
                        .catch((e) => {
                            errstrAnyOf += errstrAnyOf === '' ? '' : '; ';
                            errstrAnyOf += `${e.message}`;
                            return Promise.resolve();
                        });
                });
                promiseChain = promiseChain
                    .then(() => {
                        if (tmpl._anyOf.length > 0) {
                            if (validAnyOf.length === 0) {
                                return Promise.reject(new Error(
                                    `could not load template since no anyOf had valid dependencies: ${errstrAnyOf}`
                                ));
                            }
                        }
                        tmpl._anyOf = validAnyOf;
                        return Promise.resolve();
                    });
                return promiseChain;
            });
    }

    getPropsWithChild(schema, childName, recurse) {
        const subSchemas = [
            ...schema.allOf || [],
            ...schema.oneOf || [],
            ...schema.anyOf || []
        ];
        const props = Object.entries(schema.properties || {})
            .reduce((acc, curr) => {
                const [key, value] = curr;
                if (value[childName]) {
                    acc[key] = value;
                }
                if (value.items) {
                    if (value.items[childName]) {
                        acc[`${key}.items`] = value.items;
                    } else if (value.items.oneOf) {
                        const prop = value.items.oneOf.find(i => i[childName]);
                        if (typeof prop !== 'undefined') {
                            acc[key] = prop;
                        }
                    }
                }
                return acc;
            }, {});

        if (recurse) {
            subSchemas.map(subSchema => Object.assign(props, this.getPropsWithChild(subSchema, childName)));
        }

        return props;
    }

    hydrateSchema(tmpl, requestId, clearCache) {
        const schema = tmpl._parametersSchema;
        const subTemplates = [
            ...tmpl._allOf || [],
            ...tmpl._oneOf || [],
            ...tmpl._anyOf || []
        ];

        if (clearCache) {
            this._hydrateCache = null;
        }

        const ipFromIpamProps = this.getPropsWithChild(schema, 'ipFromIpam');
        const enumFromBigipProps = this.getPropsWithChild(schema, 'enumFromBigip');

        const propNames = Object.keys(enumFromBigipProps)
            .concat(Object.keys(ipFromIpamProps));
        if (propNames.length > 0) {
            this.logger.fine(
                `FAST Worker [${requestId}]: Hydrating properties: ${JSON.stringify(propNames, null, 2)}`
            );
        }

        if (!this._hydrateCache) {
            this._hydrateCache = {};
        }

        return Promise.resolve()
            .then(() => {
                if (ipFromIpamProps.length === 0) {
                    return Promise.resolve();
                }

                if (this._hydrateCache.__config) {
                    return Promise.resolve();
                }

                return this.getConfig(requestId)
                    .then((config) => {
                        this._hydrateCache.__config = config;
                    });
            })
            .then(() => Promise.all(subTemplates.map(x => this.hydrateSchema(x, requestId))))
            .then(() => {
                const config = this._hydrateCache.__config;
                Object.values(ipFromIpamProps).forEach((prop) => {
                    if (config.ipamProviders.length === 0) {
                        prop.enum = [null];
                    } else {
                        prop.enum = config.ipamProviders.map(x => x.name);
                    }
                });
            })
            .then(() => Promise.all(Object.values(enumFromBigipProps).map((prop) => {
                let endPoints;
                if (typeof prop.enumFromBigip === 'object' && prop.enumFromBigip.path) {
                    endPoints = Array.isArray(prop.enumFromBigip.path)
                        ? prop.enumFromBigip.path : [prop.enumFromBigip.path];
                } else if (Array.isArray(prop.enumFromBigip) || typeof prop.enumFromBigip === 'string') {
                    endPoints = Array.isArray(prop.enumFromBigip) ? prop.enumFromBigip : [prop.enumFromBigip];
                } else {
                    endPoints = [];
                }
                return Promise.resolve()
                    .then(() => Promise.all(endPoints.map(endPoint => Promise.resolve()
                        .then(() => {
                            if (this._hydrateCache[endPoint]) {
                                return this._hydrateCache[endPoint];
                            }

                            return this.recordTransaction(
                                requestId,
                                `fetching data from ${endPoint}`,
                                this.bigip.getSharedObjects(endPoint, prop.enumFromBigip.filter)
                            )
                                .then((items) => {
                                    this._hydrateCache[endPoint] = items;
                                    return items;
                                });
                        })
                        .catch(e => this.handleResponseError(e, `GET to ${endPoint}`))
                        .catch(e => Promise.reject(new Error(`Failed to hydrate ${endPoint}\n${e.stack}`))))))
                    .then(itemsArrays => itemsArrays.flat())
                    .then((items) => {
                        if (items.length !== 0) {
                            prop.enum = items;
                        } else {
                            prop.enum = [null];
                        }
                    });
            })))
            .then(() => schema);
    }

    removeIpamProps(tmpl, requestId) {
        const subTemplates = [
            ...tmpl._allOf || [],
            ...tmpl._oneOf || [],
            ...tmpl._anyOf || []
        ];

        if (!this._hydrateCache) {
            this._hydrateCache = {};
        }

        return Promise.resolve()
            .then(() => Promise.all(subTemplates.map(x => this.removeIpamProps(x, requestId))))
            .then(() => {
                if (this._hydrateCache.__config) {
                    return Promise.resolve(this._hydrateCache.__config);
                }

                return this.getConfig(requestId)
                    .then((config) => {
                        this._hydrateCache.__config = config;
                        return Promise.resolve(config);
                    });
            })
            .then((config) => {
                if (config.enableIpam) {
                    return Promise.resolve();
                }

                const schema = tmpl._parametersSchema;
                const props = schema.properties;

                const ipamProps = Object.keys(props).filter(x => x.endsWith('_ipam'));

                ipamProps.forEach((propName) => {
                    delete props[propName];
                });

                if (schema.dependencies) {
                    Object.entries(schema.dependencies).forEach(([key, value]) => {
                        value = value.filter(x => !x.endsWith('use_ipam'));
                        if (value.length === 0) {
                            delete schema.dependencies[key];
                        } else {
                            schema.dependencies[key] = value;
                        }
                    });
                }

                return Promise.resolve();
            });
    }

    convertPoolMembers(restOperation, apps) {
        const reqid = restOperation.requestId;

        const convertTemplateNames = [
            'bigip-fast-templates/http',
            'bigip-fast-templates/tcp',
            'bigip-fast-templates/microsoft_iis'
        ];

        const newApps = [];

        apps.forEach((app) => {
            const convert = (
                convertTemplateNames.includes(app.template)
                && app.view.pool_members
                && app.view.pool_members.length > 0
                && typeof app.view.pool_members[0] === 'string'
            );
            if (convert) {
                app.view.pool_members = [{
                    serverAddresses: app.view.pool_members,
                    servicePort: app.view.pool_port || 80
                }];
                delete app.view.pool_port;
                newApps.push(app);
                this.logger.info(
                    `FAST Worker [${reqid}]: updating pool_members on ${app.tenant}/${app.name}`
                );
            }
        });

        let promiseChain = Promise.resolve();
        // clone restOp, but make sure to unhook complete op
        const postOp = Object.assign(Object.create(Object.getPrototypeOf(restOperation)), restOperation);
        postOp.complete = () => postOp;
        postOp.setMethod('Post');

        if (newApps.length > 0) {
            promiseChain = promiseChain
                .then(() => {
                    postOp.setBody(newApps.map(app => ({
                        name: app.template,
                        parameters: app.view
                    })));
                    return this.onPost(postOp);
                })
                .then(() => {
                    if (postOp.getStatusCode() >= 400) {
                        return Promise.reject(new Error(
                            `Updating pool_members failed with ${postOp.getStatusCode()}: ${postOp.getBody().message}`
                        ));
                    }

                    this.logger.info(
                        `FAST Worker [${reqid}]: task ${postOp.getBody().message[0].id} submitted to update pool_members`
                    );

                    return Promise.resolve();
                });
        }

        return promiseChain
            .then(() => apps);
    }

    releaseIPAMAddressesFromApps(reqid, appsData) {
        let config;
        let promiseChain = Promise.resolve();
        appsData.forEach((appDef) => {
            let view;
            if (appDef.metaData) {
                if (Object.keys(appDef.metaData.ipamAddrs || {}) === 0) {
                    return;
                }
                view = appDef.metaData;
            } else {
                if (Object.keys(appDef.ipamAddrs || {}) === 0) {
                    return;
                }
                view = appDef;
            }

            promiseChain = promiseChain
                .then(() => {
                    if (config) {
                        return Promise.resolve(config);
                    }
                    return this.getConfig(reqid)
                        .then((c) => { config = c; });
                })
                .then(() => this.ipamProviders.releaseIPAMAddress(reqid, config, view));
        });

        return promiseChain;
    }

    fetchTemplate(reqid, tmplid) {
        return Promise.resolve()
            .then(() => this.recordTransaction(
                reqid,
                'fetching template',
                this.templateProvider.fetch(tmplid)
            ))
            // Copy the template to avoid modifying the stored template
            .then(tmpl => fast.Template.fromJson(JSON.stringify(tmpl)))
            .then((tmpl) => {
                tmpl.title = tmpl.title || tmplid;
                return Promise.resolve()
                    .then(() => this.checkDependencies(tmpl, reqid, true))
                    .then(() => this.hydrateSchema(tmpl, reqid, true))
                    .then(() => {
                        // Remove IPAM features in official templates if not enabled
                        if (tmplid.split('/')[0] !== 'bigip-fast-templates') {
                            return Promise.resolve();
                        }

                        return this.removeIpamProps(tmpl, reqid);
                    })
                    .then(() => tmpl);
            });
    }

    renderTemplates(reqid, data) {
        const appsData = [];
        const lastModified = new Date().toISOString();
        let config = {};
        let appsList = [];
        let promiseChain = Promise.resolve()
            .then(() => this.getConfig(reqid))
            .then((configData) => {
                config = configData;
            })
            .then(() => this.driver.listApplicationNames())
            .then((listData) => {
                appsList = listData.map(x => `${x[0]}/${x[1]}`);
            });

        data.forEach((tmplData) => {
            if (!tmplData.name) {
                promiseChain = promiseChain
                    .then(() => Promise.reject(new Error('name property is missing')));
                return;
            }
            if (!tmplData.parameters) {
                promiseChain = promiseChain
                    .then(() => Promise.reject(new Error('parameters property is missing')));
                return;
            }
            if (typeof tmplData.allowOverwrite === 'undefined') {
                tmplData.allowOverwrite = true;
            }
            const tsData = {};
            const [setName, templateName] = tmplData.name.split('/');
            const ipamAddrs = {};
            promiseChain = promiseChain
                .then(() => {
                    if (!setName || !templateName) {
                        return Promise.reject(new Error(
                            `expected name to be of the form "setName/templateName", but got ${tmplData.name}`
                        ));
                    }
                    return Promise.resolve();
                })
                .then(() => this.recordTransaction(
                    reqid,
                    `fetching template set data for ${setName}`,
                    this.templateProvider.getSetData(setName)
                ))
                .then(setData => Object.assign(tsData, setData))
                .then(() => this.fetchTemplate(reqid, tmplData.name))
                .catch(e => Promise.reject(new Error(`unable to load template: ${tmplData.name}\n${e.stack}`)))
                .then((tmpl) => {
                    const schema = tmpl.getParametersSchema();
                    const ipFromIpamProps = this.getPropsWithChild(schema, 'ipFromIpam', true);
                    return this.ipamProviders.populateIPAMAddress(ipFromIpamProps, tmplData, config, reqid, ipamAddrs)
                        .then(() => tmpl);
                })
                .then(tmpl => this.recordTransaction(
                    reqid,
                    `rendering template (${tmplData.name})`,
                    tmpl.fetchAndRender(tmplData.parameters)
                ))
                .then(rendered => JSON.parse(rendered))
                .then(decl => Promise.resolve()
                    .then(() => this.driver.getTenantAndAppFromDecl(decl))
                    .then(([tenantName, appName]) => `${tenantName}/${appName}`)
                    .then((tenantAndApp) => {
                        if (!tmplData.allowOverwrite && appsList.includes(tenantAndApp)) {
                            return Promise.reject(new Error(
                                `application ${tenantAndApp} already exists and "allowOverwrite" is false`
                            ));
                        }
                        return Promise.resolve();
                    })
                    .then(() => decl))
                .catch(e => Promise.resolve()
                    // Release any IPAM IP addrs
                    .then(() => this.ipamProviders.releaseIPAMAddress(reqid, config, { ipamAddrs }))
                    // Now re-reject
                    .then(() => Promise.reject(new Error(`failed to render template: ${tmplData.name}\n${e.stack}`))))
                .then((decl) => {
                    const appData = {
                        appDef: decl,
                        metaData: {
                            template: tmplData.name,
                            setHash: tsData.hash,
                            view: tmplData.parameters,
                            lastModified,
                            ipamAddrs
                        }
                    };
                    appsData.push(appData);

                    const oldAppData = tmplData.previousDef || {};
                    if (oldAppData.ipamAddrs) {
                        return this.ipamProviders.releaseIPAMAddress(reqid, config, oldAppData, ipamAddrs);
                    }

                    return Promise.resolve();
                });
        });

        promiseChain = promiseChain
            .then(() => appsData);

        return promiseChain;
    }

    /**
     * HTTP/REST handlers
     */
    recordRestRequest(restOp) {
        if (this.driver.userAgent) {
            // Update driver's user agent if one was provided with the request
            const userAgent = restOp.getUri().query.userAgent;
            this.incomingUserAgent = userAgent || '';
            this.driver.userAgent = userAgent ? `${userAgent};${this.baseUserAgent}` : this.baseUserAgent;
        }

        // Update the driver's auth header if one was provided with the request
        if (restOp.headers) {
            const authString = (
                restOp.headers.Authorization
                || restOp.headers.authorization
                || restOp.headers['X-F5-Auth-Token']
                || restOp.headers['x-f5-auth-token']
            );
            if (authString) {
                this.driver.setAuthHeader(authString);
            }
        }

        // Record the time we received the request
        this.requestTimes[restOp.requestId] = Date.now();

        // Dump information to the log
        this.logger.fine(
            `FAST Worker [${restOp.requestId}]: received request method=${restOp.getMethod()}; path=${restOp.getUri().pathname}; userAgent=${this.incomingUserAgent}`
        );
    }

    recordRestResponse(restOp) {
        const minOp = {
            method: restOp.getMethod(),
            path: restOp.getUri().pathname,
            status: restOp.getStatusCode()
        };
<<<<<<< HEAD
        if (minOp.status === 202 && ['Post', 'Patch', 'Delete'].includes(minOp.method) && minOp.path === '/shared/fast/applications') {
            if (minOp.method === 'Delete') {
                minOp.task = restOp.getBody().id;
            } else {
                minOp.task = restOp.getBody().message.map(x => x.id).pop();
            }
=======
        if (process.env.NODE_ENV === 'development') {
            minOp.body = restOp.getBody();
>>>>>>> 38127066
        }
        const dt = Date.now() - this.requestTimes[restOp.requestId];
        const msg = `FAST Worker [${restOp.requestId}]: sending response after ${dt}ms\n${JSON.stringify(minOp, null, 2)}`;
        delete this.requestTimes[restOp.requestId];
        if (minOp.status >= 400) {
            this.logger.info(msg);
        } else {
            this.logger.fine(msg);
        }
    }

    genRestResponse(restOperation, code, message) {
        let doParse = false;
        if (typeof message !== 'string') {
            message = JSON.stringify(message, null, 2);
            doParse = true;
        }
        message = message
            .replace(/</g, '&lt;')
            .replace(/>/g, '&gt;');
        if (doParse) {
            message = JSON.parse(message);
        }
        restOperation.setStatusCode(code);
        restOperation.setBody({
            code,
            requestId: restOperation.requestId,
            message
        });
        this.completeRestOperation(restOperation);
        if (code >= 400) {
            this.generateTeemReportError(restOperation);
        }
        return Promise.resolve();
    }

    getInfo(restOperation) {
        return Promise.resolve()
            .then(() => this.gatherInfo(restOperation.requestId))
            .then((info) => {
                restOperation.setBody(info);
                this.completeRestOperation(restOperation);
            })
            .catch(e => this.genRestResponse(restOperation, 500, e.stack));
    }

    getTemplates(restOperation, tmplid) {
        const reqid = restOperation.requestId;
        if (tmplid) {
            const uri = restOperation.getUri();
            const pathElements = uri.pathname.split('/');
            tmplid = pathElements.slice(4, 6).join('/');

            return Promise.resolve()
                .then(() => this.fetchTemplate(reqid, tmplid))
                .then((tmpl) => {
                    restOperation.setBody(tmpl);
                    this.completeRestOperation(restOperation);
                })
                .catch((e) => {
                    if (e.message.match(/Could not find template/)) {
                        return this.genRestResponse(restOperation, 404, e.stack);
                    }
                    return this.genRestResponse(restOperation, 400, `Error: Failed to load template ${tmplid}\n${e.stack}`);
                });
        }

        return Promise.resolve()
            .then(() => this.recordTransaction(
                reqid,
                'fetching template list',
                this.templateProvider.list()
                    .then(tmplList => this.filterTemplates(tmplList))
            ))
            .then((templates) => {
                restOperation.setBody(templates);
                this.completeRestOperation(restOperation);
            })
            .catch(e => this.genRestResponse(restOperation, 500, e.stack));
    }

    getApplications(restOperation, appid) {
        const reqid = restOperation.requestId;
        if (appid) {
            const uri = restOperation.getUri();
            const pathElements = uri.pathname.split('/');
            const tenant = pathElements[4];
            const app = pathElements[5];
            return Promise.resolve()
                .then(() => this.recordTransaction(
                    reqid,
                    'GET request to appsvcs/declare',
                    this.driver.getRawDeclaration()
                ))
                .then(resp => resp.data[tenant][app])
                .then(appDef => this.convertPoolMembers(restOperation, [appDef]))
                .then((appDefs) => {
                    restOperation.setBody(appDefs[0]);
                    this.completeRestOperation(restOperation);
                })
                .catch(e => this.genRestResponse(restOperation, 404, e.stack));
        }

        return Promise.resolve()
            .then(() => this.recordTransaction(
                reqid,
                'gathering a list of applications from the driver',
                this.driver.listApplications()
            ))
            .then(appsList => this.convertPoolMembers(restOperation, appsList))
            .then((appsList) => {
                restOperation.setBody(appsList);
                this.completeRestOperation(restOperation);
            });
    }

    getTasks(restOperation, taskid) {
        const reqid = restOperation.requestId;
        if (taskid) {
            return Promise.resolve()
                .then(() => this.recordTransaction(
                    reqid,
                    'gathering a list of tasks from the driver',
                    this.driver.getTasks()
                ))
                .then(taskList => taskList.filter(x => x.id === taskid))
                .then((taskList) => {
                    if (taskList.length === 0) {
                        return this.genRestResponse(restOperation, 404, `unknown task ID: ${taskid}`);
                    }
                    restOperation.setBody(taskList[0]);
                    this.completeRestOperation(restOperation);
                    return Promise.resolve();
                })
                .catch(e => this.genRestResponse(restOperation, 500, e.stack));
        }

        return Promise.resolve()
            .then(() => this.recordTransaction(
                reqid,
                'gathering a list of tasks from the driver',
                this.driver.getTasks()
            ))
            .then((tasksList) => {
                restOperation.setBody(tasksList);
                this.completeRestOperation(restOperation);
            })
            .catch(e => this.genRestResponse(restOperation, 500, e.stack));
    }

    getTemplateSets(restOperation, tsid) {
        const queryParams = restOperation.getUri().query;
        const showDisabled = queryParams.showDisabled || false;
        const reqid = restOperation.requestId;
        if (tsid) {
            return Promise.resolve()
                .then(() => this.recordTransaction(
                    reqid,
                    'gathering a template set',
                    this.gatherTemplateSet(tsid)
                ))
                .then((tmplSet) => {
                    restOperation.setBody(tmplSet);
                    if (tmplSet.error) {
                        return Promise.reject(new Error(tmplSet.error));
                    }
                    this.completeRestOperation(restOperation);
                    return Promise.resolve();
                })
                .catch((e) => {
                    if (e.message.match(/No templates found/) || e.message.match(/does not exist/)) {
                        return this.genRestResponse(restOperation, 404, e.message);
                    }
                    return this.genRestResponse(restOperation, 500, e.stack);
                });
        }

        return Promise.resolve()
            .then(() => this.recordTransaction(
                reqid,
                'gathering a list of template sets',
                (showDisabled) ? this.fsTemplateProvider.listSets() : this.templateProvider.listSets()
            ))
            .then(setList => this.recordTransaction(
                reqid,
                'gathering data for each template set',
                Promise.all(setList.map(x => this.gatherTemplateSet(x)))
            ))
            .then(setList => ((showDisabled) ? setList.filter(x => !x.enabled) : setList))
            .then((setList) => {
                restOperation.setBody(setList);
                this.completeRestOperation(restOperation);
            })
            .catch(e => this.genRestResponse(restOperation, 500, e.stack));
    }

    getSettings(restOperation) {
        const reqid = restOperation.requestId;
        return Promise.resolve()
            .then(() => this.getConfig(reqid))
            .then((config) => {
                restOperation.setBody(config);
                this.completeRestOperation(restOperation);
            })
            .catch(e => this.genRestResponse(restOperation, 500, e.stack));
    }

    getSettingsSchema(restOperation) {
        return Promise.resolve()
            .then(() => {
                const schema = this.getConfigSchema();
                restOperation.setBody(schema);
                this.completeRestOperation(restOperation);
            })
            .catch(e => this.genRestResponse(restOperation, 500, e.stack));
    }

    onGet(restOperation) {
        const uri = restOperation.getUri();
        const pathElements = uri.pathname.split('/');
        const collection = pathElements[3];
        const itemid = pathElements[4];
        restOperation.requestId = this.generateRequestId();

        this.recordRestRequest(restOperation);

        return Promise.resolve()
            .then(() => this.handleLazyInit(restOperation.requestId))
            .then(() => this.validateRequest(restOperation))
            .then(() => {
                try {
                    switch (collection) {
                    case 'info':
                        return this.getInfo(restOperation);
                    case 'templates':
                        return this.getTemplates(restOperation, itemid);
                    case 'applications':
                        return this.getApplications(restOperation, itemid);
                    case 'tasks':
                        return this.getTasks(restOperation, itemid);
                    case 'templatesets':
                        return this.getTemplateSets(restOperation, itemid);
                    case 'settings':
                        return this.getSettings(restOperation);
                    case 'settings-schema':
                        return this.getSettingsSchema(restOperation);
                    default:
                        return this.genRestResponse(restOperation, 404, `unknown endpoint ${uri.pathname}`);
                    }
                } catch (e) {
                    return this.genRestResponse(restOperation, 500, e.stack);
                }
            })
            .catch(e => this.genRestResponse(restOperation, 400, e.message));
    }

    postApplications(restOperation, data) {
        const reqid = restOperation.requestId;
        if (!Array.isArray(data)) {
            data = [data];
        }

        // this.logger.info(`postApplications() received:\n${JSON.stringify(data, null, 2)}`);
        let appsData;

        return Promise.resolve()
            .then(() => this.renderTemplates(reqid, data))
            .catch((e) => {
                let code = 400;
                if (e.message.match(/Could not find template/)) {
                    code = 404;
                }

                return Promise.reject(this.genRestResponse(restOperation, code, e.stack));
            })
            .then((renderResults) => {
                appsData = renderResults;
            })
            .then(() => {
                appsData.forEach((appData) => {
                    this.generateTeemReportApplication('modify', appData.metaData.template);
                });
            })
            .then(() => this.recordTransaction(
                reqid,
                'requesting new application(s) from the driver',
                this.driver.createApplications(appsData)
            ))
            .catch((e) => {
                if (restOperation.getStatusCode() >= 400) {
                    return Promise.reject();
                }
                const code = (e.response) ? e.response.status : 500;
                return this.releaseIPAMAddressesFromApps(reqid, appsData)
                    .then(() => Promise.reject(this.genRestResponse(
                        restOperation,
                        code,
                        `error generating AS3 declaration\n${e.stack}`
                    )));
            })
            .then((response) => {
                if (response.status >= 300) {
                    return this.genRestResponse(restOperation, response.status, response.body);
                }
                return this.genRestResponse(restOperation, response.status, data.map(
                    x => ({
                        id: response.body.id,
                        name: x.name,
                        parameters: x.parameters
                    })
                ));
            })
            .catch((e) => {
                if (restOperation.getStatusCode() < 400) {
                    this.genRestResponse(restOperation, 500, e.stack);
                }
            });
    }

    _validateTemplateSet(tspath) {
        const tmplProvider = new FsTemplateProvider(tspath);
        return tmplProvider.list()
            .then((templateList) => {
                if (templateList.length === 0) {
                    return Promise.reject(new Error('template set contains no templates'));
                }
                return Promise.resolve(templateList);
            })
            .then(templateList => Promise.all(templateList.map(tmpl => tmplProvider.fetch(tmpl))));
    }

    postTemplateSets(restOperation, data) {
        const tsid = data.name;
        const reqid = restOperation.requestId;
        const setsrc = (this.uploadPath !== '') ? `${this.uploadPath}/${tsid}.zip` : `${tsid}.zip`;
        const scratch = `${this.scratchPath}/${tsid}`;
        const onDiskPath = `${this.templatesPath}/${tsid}`;

        if (!data.name) {
            return this.genRestResponse(restOperation, 400, `invalid template set name supplied: ${tsid}`);
        }

        // Setup a scratch location we can use while validating the template set
        this.enterTransaction(reqid, 'prepare scratch space');
        fs.removeSync(scratch);
        fs.mkdirsSync(scratch);
        this.exitTransaction(reqid, 'prepare scratch space');

        return Promise.resolve()
            .then(() => {
                if (fs.existsSync(onDiskPath)) {
                    return this.recordTransaction(
                        reqid,
                        'copy template set from disk',
                        fs.copy(onDiskPath, scratch)
                    );
                }

                const setpath = `${scratch}.zip`;
                return Promise.resolve()
                    .then(() => this.recordTransaction(
                        reqid,
                        'fetch uploaded template set',
                        this.bigip.copyUploadedFile(setsrc, setpath)
                    ))
                    .then(() => this.recordTransaction(
                        reqid,
                        'extract template set',
                        new Promise((resolve, reject) => {
                            extract(setpath, { dir: scratch }, (err) => {
                                if (err) return reject(err);
                                return resolve();
                            });
                        })
                    ));
            })
            .then(() => this.recordTransaction(
                reqid,
                'validate template set',
                this._validateTemplateSet(this.scratchPath)
            ))
            .catch(e => Promise.reject(new Error(`Template set (${tsid}) failed validation: ${e.message}. ${e.stack}`)))
            .then(() => this.enterTransaction(reqid, 'write new template set to data store'))
            .then(() => this.templateProvider.invalidateCache())
            .then(() => DataStoreTemplateProvider.fromFs(this.storage, this.scratchPath, [tsid]))
            .then(() => {
                this.generateTeemReportTemplateSet('create', tsid);
            })
            .then(() => this.getConfig(reqid))
            .then((config) => {
                if (config.deletedTemplateSets.includes(tsid)) {
                    config.deletedTemplateSets = config.deletedTemplateSets.filter(x => x !== tsid);
                    return this.saveConfig(config, reqid);
                }
                return Promise.resolve();
            })
            .then((persisted) => {
                // if both template and config storage are data-group based, avoid calling persist() twice
                // saveConfig() already calls persist() and triggers save sys config, which can cause latency
                if (persisted && this.storage instanceof StorageDataGroup
                        && this.configStorage instanceof StorageDataGroup) {
                    return Promise.resolve();
                }
                return this.storage.persist();
            })
            .then(() => this.exitTransaction(reqid, 'write new template set to data store'))
            .then(() => {
                if (tsid !== 'bigip-fast-templates') {
                    return Promise.resolve();
                }
                // Automatically convert any apps using the old pool_members definition
                return this.recordTransaction(
                    reqid,
                    'converting applications with old pool_members definition',
                    this.driver.listApplications()
                        .then(apps => this.convertPoolMembers(reqid, apps))
                );
            })
            .then(() => this.genRestResponse(restOperation, 200, ''))
            .catch((e) => {
                if (e.message.match(/no such file/)) {
                    return this.genRestResponse(restOperation, 404, `${setsrc} does not exist`);
                }
                if (e.message.match(/failed validation/)) {
                    return this.genRestResponse(restOperation, 400, e.message);
                }
                return this.genRestResponse(restOperation, 500, e.stack);
            })
            .finally(() => fs.removeSync(scratch));
    }

    postSettings(restOperation, config) {
        const reqid = restOperation.requestId;

        return Promise.resolve()
            .then(() => this.validateConfig(config))
            .catch(e => Promise.reject(this.genRestResponse(
                restOperation,
                422,
                `supplied settings were not valid:\n${e.message}`
            )))
            .then(() => this.getConfig(reqid))
            .then(prevConfig => this.encryptConfigSecrets(config, prevConfig))
            .then(() => this.gatherProvisionData(reqid, true))
            .then(provisionData => this.driver.setSettings(config, provisionData))
            .then(() => this.saveConfig(config, reqid))
            .then(() => this.genRestResponse(restOperation, 200, ''))
            .catch((e) => {
                if (restOperation.getStatusCode() < 400) {
                    this.genRestResponse(restOperation, 500, e.stack);
                }
            });
    }

    postRender(restOperation, data) {
        const reqid = restOperation.requestId;
        if (!Array.isArray(data)) {
            data = [data];
        }

        // this.logger.info(`postRender() received:\n${JSON.stringify(data, null, 2)}`);

        return Promise.resolve()
            .then(() => this.renderTemplates(reqid, data))
            .catch((e) => {
                let code = 400;
                if (e.message.match(/Could not find template/)) {
                    code = 404;
                }

                return Promise.reject(this.genRestResponse(restOperation, code, e.stack));
            })
            .then(rendered => this.releaseIPAMAddressesFromApps(reqid, rendered)
                .then(() => rendered))
            .then(rendered => this.genRestResponse(restOperation, 200, rendered))
            .catch((e) => {
                if (restOperation.getStatusCode() < 400) {
                    this.genRestResponse(restOperation, 500, e.stack);
                }
            });
    }

    onPost(restOperation) {
        const body = restOperation.getBody();
        const uri = restOperation.getUri();
        const pathElements = uri.pathname.split('/');
        const collection = pathElements[3];

        restOperation.requestId = this.generateRequestId();

        this.recordRestRequest(restOperation);

        return Promise.resolve()
            .then(() => this.handleLazyInit(restOperation.requestId))
            .then(() => this.validateRequest(restOperation))
            .then(() => {
                try {
                    switch (collection) {
                    case 'applications':
                        return this.postApplications(restOperation, body);
                    case 'templatesets':
                        return this.postTemplateSets(restOperation, body);
                    case 'settings':
                        return this.postSettings(restOperation, body);
                    case 'render':
                        return this.postRender(restOperation, body);
                    default:
                        return this.genRestResponse(restOperation, 404, `unknown endpoint ${uri.pathname}`);
                    }
                } catch (e) {
                    return this.genRestResponse(restOperation, 500, e.message);
                }
            })
            .catch(e => this.genRestResponse(restOperation, 400, e.message));
    }

    deleteApplications(restOperation, appid, data) {
        const reqid = restOperation.requestId;
        const uri = restOperation.getUri();
        const pathElements = uri.pathname.split('/');

        if (appid) {
            data = [`${pathElements[4]}/${pathElements[5]}`];
        } else if (!data) {
            data = [];
        }

        if (typeof data === 'string') {
            // convert empty string to an empty array
            data = [];
        }

        const appNames = data.map(x => x.split('/'));
        let appsData;
        return Promise.resolve()
            .then(() => this.recordTransaction(
                reqid,
                'requesting application data from driver',
                Promise.all(appNames.map(x => this.driver.getApplication(...x)))
            ))
            .then((value) => {
                appsData = value;
            })
            .then(() => this.releaseIPAMAddressesFromApps(reqid, appsData))
            .then(() => this.recordTransaction(
                reqid,
                'deleting applications',
                this.driver.deleteApplications(appNames)
            ))
            .then((result) => {
                const body = Object.assign(
                    {},
                    result.data, // for backwards compatibility
                    {
                        code: result.status,
                        message: appNames.map(() => ({
                            id: result.data.id
                        }))
                    }
                );
                if (body.message.length === 0) {
                    // Handle delete all
                    body.message.push({ id: result.data.id });
                }

                // Cannot use genRestResponse() since we have extra items in the body for backwards compatibility
                restOperation.setStatusCode(result.status);
                restOperation.setBody(body);
                this.completeRestOperation(restOperation);
            })
            .then(() => {
                appsData.forEach((appData) => {
                    this.generateTeemReportApplication('delete', appData.template);
                });
            })
            .catch((e) => {
                if (e.message.match('no tenant found')) {
                    return this.genRestResponse(restOperation, 404, e.message);
                }
                if (e.message.match('could not find application')) {
                    return this.genRestResponse(restOperation, 404, e.message);
                }
                return this.genRestResponse(restOperation, 500, e.stack);
            });
    }

    deleteTemplateSets(restOperation, tsid) {
        const reqid = restOperation.requestId;
        if (tsid) {
            return Promise.resolve()
                .then(() => this.recordTransaction(
                    reqid,
                    `gathering template set data for ${tsid}`,
                    this.gatherTemplateSet(tsid)
                ))
                .then((setData) => {
                    const usedBy = setData.templates.reduce((acc, curr) => {
                        acc.push(...curr.appsList);
                        return acc;
                    }, []);
                    if (usedBy.length > 0) {
                        return Promise.reject(
                            new Error(`Cannot delete template set ${tsid}, it is being used by:\n${JSON.stringify(usedBy)}`)
                        );
                    }
                    return Promise.resolve();
                })
                .then(() => this.recordTransaction(
                    reqid,
                    'deleting a template set from the data store',
                    this.templateProvider.removeSet(tsid)
                ))
                .then(() => this.getConfig(reqid))
                .then((config) => {
                    config.deletedTemplateSets.push(tsid);
                    return this.saveConfig(config, reqid);
                })
                .then((persisted) => {
                    this.generateTeemReportTemplateSet('delete', tsid);
                    if (persisted && this.storage instanceof StorageDataGroup
                        && this.configStorage instanceof StorageDataGroup) {
                        return Promise.resolve();
                    }
                    return this.recordTransaction(
                        reqid,
                        'persisting the data store',
                        this.storage.persist()
                    );
                })
                .then(() => this.genRestResponse(restOperation, 200, 'success'))
                .catch((e) => {
                    if (e.message.match(/failed to find template set/)) {
                        return this.genRestResponse(restOperation, 404, e.message);
                    }
                    if (e.message.match(/being used by/)) {
                        return this.genRestResponse(restOperation, 400, e.message);
                    }
                    return this.genRestResponse(restOperation, 500, e.stack);
                });
        }

        return Promise.resolve()
            .then(() => this.recordTransaction(
                reqid,
                'gathering a list of template sets',
                this.templateProvider.listSets()
            ))
            .then((setList) => {
                let promiseChain = Promise.resolve();
                setList.forEach((set) => {
                    promiseChain = promiseChain
                        .then(() => this.recordTransaction(
                            reqid,
                            `deleting template set: ${set}`,
                            this.templateProvider.removeSet(set)
                        ));
                });
                return promiseChain
                    .then(() => this.getConfig(reqid))
                    .then((config) => {
                        config.deletedTemplateSets = [...new Set(config.deletedTemplateSets.concat(setList))];
                        return this.saveConfig(config, reqid);
                    })
                    .then((persisted) => {
                        if (persisted && this.storage instanceof StorageDataGroup
                            && this.configStorage instanceof StorageDataGroup) {
                            return Promise.resolve();
                        }
                        return this.recordTransaction(
                            reqid,
                            'persisting the data store',
                            this.storage.persist()
                        );
                    });
            })
            .then(() => this.genRestResponse(restOperation, 200, 'success'))
            .catch(e => this.genRestResponse(restOperation, 500, e.stack));
    }

    deleteSettings(restOperation) {
        return Promise.resolve()
            .then(() => this.configStorage.deleteItem(configKey))
            .then(() => (this.configStorage instanceof StorageDataGroup
                ? Promise.resolve() : this.configStorage.persist()))
            .then(() => this.genRestResponse(restOperation, 200, 'success'))
            .catch(e => this.genRestResponse(restOperation, 500, e.stack));
    }

    onDelete(restOperation) {
        const body = restOperation.getBody();
        const uri = restOperation.getUri();
        const pathElements = uri.pathname.split('/');
        const collection = pathElements[3];
        const itemid = pathElements[4];

        restOperation.requestId = this.generateRequestId();

        this.recordRestRequest(restOperation);

        return Promise.resolve()
            .then(() => this.handleLazyInit(restOperation.requestId))
            .then(() => this.validateRequest(restOperation))
            .then(() => {
                try {
                    switch (collection) {
                    case 'applications':
                        return this.deleteApplications(restOperation, itemid, body);
                    case 'templatesets':
                        return this.deleteTemplateSets(restOperation, itemid);
                    case 'settings':
                        return this.deleteSettings(restOperation);
                    default:
                        return this.genRestResponse(restOperation, 404, `unknown endpoint ${uri.pathname}`);
                    }
                } catch (e) {
                    return this.genRestResponse(restOperation, 500, e.stack);
                }
            })
            .catch(e => this.genRestResponse(restOperation, 400, e.message));
    }

    patchApplications(restOperation, appid, data) {
        if (!appid) {
            return Promise.resolve()
                .then(() => this.genRestResponse(restOperation, 400, 'PATCH is not supported on this endpoint'));
        }

        const reqid = restOperation.requestId;
        const uri = restOperation.getUri();
        const pathElements = uri.pathname.split('/');
        const tenant = pathElements[4];
        const app = pathElements[5];
        const newParameters = data.parameters;
        // clone restOp, but make sure to unhook complete op
        const postOp = Object.assign(Object.create(Object.getPrototypeOf(restOperation)), restOperation);
        postOp.complete = () => postOp;
        postOp.setMethod('Post');

        return Promise.resolve()
            .then(() => this.recordTransaction(
                reqid,
                'Fetching application data from AS3',
                this.driver.getApplication(tenant, app)
            ))
            .then((appData) => {
                Object.assign(appData.view, newParameters);
                return appData;
            })
            .then(appData => Promise.all([
                appData,
                this.renderTemplates(reqid, [{
                    name: appData.template,
                    parameters: appData.view
                }])
            ]))
            .then(([appData, rendered]) => Promise.all([
                appData,
                this.driver.getTenantAndAppFromDecl(rendered[0].appDef)
            ]))
            .then(([appData, tenantAndApp]) => {
                const [tenantName, appName] = tenantAndApp;
                if (tenantName !== tenant) {
                    return Promise.reject(
                        this.genRestResponse(
                            restOperation,
                            422,
                            `PATCH would change tenant name from ${tenant} to ${tenantName}`
                        )
                    );
                }
                if (appName !== app) {
                    return Promise.reject(
                        this.genRestResponse(
                            restOperation,
                            422,
                            `PATCH would change application name from ${app} to ${appName}`
                        )
                    );
                }

                return appData;
            })
            .then((appData) => {
                postOp.setBody({
                    name: appData.template,
                    parameters: appData.view
                });
                return this.onPost(postOp);
            })
            .then(() => {
                let respBody = postOp.getBody();
                respBody = respBody.message || respBody;
                this.genRestResponse(restOperation, postOp.getStatusCode(), respBody);
            })
            .catch((e) => {
                if (restOperation.getStatusCode() < 400) {
                    this.genRestResponse(restOperation, 500, e.stack);
                }
            });
    }

    patchSettings(restOperation, config) {
        const reqid = restOperation.requestId;
        let combinedConfig = {};

        return Promise.resolve()
            .then(() => this.getConfig(reqid))
            .then(prevConfig => this.encryptConfigSecrets(config, prevConfig)
                .then(() => prevConfig))
            .then((prevConfig) => {
                combinedConfig = Object.assign({}, prevConfig, config);
            })
            .then(() => this.validateConfig(combinedConfig))
            .catch(e => Promise.reject(this.genRestResponse(
                restOperation,
                422,
                `supplied settings were not valid:\n${e.message}`
            )))
            .then(() => this.gatherProvisionData(reqid, true))
            .then(provisionData => this.driver.setSettings(combinedConfig, provisionData))
            .then(() => this.saveConfig(combinedConfig, reqid))
            .then(() => this.genRestResponse(restOperation, 200, ''))
            .catch((e) => {
                if (restOperation.getStatusCode() < 400) {
                    this.genRestResponse(restOperation, 500, e.stack);
                }
            });
    }

    onPatch(restOperation) {
        const body = restOperation.getBody();
        const uri = restOperation.getUri();
        const pathElements = uri.pathname.split('/');
        const collection = pathElements[3];
        const itemid = pathElements[4];

        restOperation.requestId = this.generateRequestId();

        this.recordRestRequest(restOperation);

        return Promise.resolve()
            .then(() => this.handleLazyInit(restOperation.requestId))
            .then(() => this.validateRequest(restOperation))
            .then(() => {
                try {
                    switch (collection) {
                    case 'applications':
                        return this.patchApplications(restOperation, itemid, body);
                    case 'settings':
                        return this.patchSettings(restOperation, body);
                    default:
                        return this.genRestResponse(restOperation, 404, `unknown endpoint ${uri.pathname}`);
                    }
                } catch (e) {
                    return this.genRestResponse(restOperation, 500, e.stack);
                }
            })
            .catch(e => this.genRestResponse(restOperation, 400, e.message));
    }

    validateRequest(restOperation) {
        const requestContentType = restOperation.getContentType();
        if (['Post', 'Patch'].includes(restOperation.getMethod()) && requestContentType !== 'application/json') {
            return Promise.reject(new Error(`Content-Type application/json is required, got ${requestContentType}`));
        }
        return Promise.resolve();
    }
}

module.exports = FASTWorker;<|MERGE_RESOLUTION|>--- conflicted
+++ resolved
@@ -1421,17 +1421,12 @@
             path: restOp.getUri().pathname,
             status: restOp.getStatusCode()
         };
-<<<<<<< HEAD
         if (minOp.status === 202 && ['Post', 'Patch', 'Delete'].includes(minOp.method) && minOp.path === '/shared/fast/applications') {
             if (minOp.method === 'Delete') {
                 minOp.task = restOp.getBody().id;
             } else {
                 minOp.task = restOp.getBody().message.map(x => x.id).pop();
             }
-=======
-        if (process.env.NODE_ENV === 'development') {
-            minOp.body = restOp.getBody();
->>>>>>> 38127066
         }
         const dt = Date.now() - this.requestTimes[restOp.requestId];
         const msg = `FAST Worker [${restOp.requestId}]: sending response after ${dt}ms\n${JSON.stringify(minOp, null, 2)}`;
