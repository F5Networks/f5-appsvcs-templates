/* Copyright 2021 F5 Networks, Inc.
 *
 * Licensed under the Apache License, Version 2.0 (the "License");
 * you may not use this file except in compliance with the License.
 * You may obtain a copy of the License at
 *
 *     http://www.apache.org/licenses/LICENSE-2.0
 *
 * Unless required by applicable law or agreed to in writing, software
 * distributed under the License is distributed on an "AS IS" BASIS,
 * WITHOUT WARRANTIES OR CONDITIONS OF ANY KIND, either express or implied.
 * See the License for the specific language governing permissions and
 * limitations under the License.
 */

/* jshint ignore: start */

'use strict';

require('core-js');

const fs = require('fs-extra');
const url = require('url');

const extract = require('extract-zip');
const Ajv = require('ajv');
const merge = require('deepmerge');
const Mustache = require('mustache');
const semver = require('semver');

const fast = require('@f5devcentral/f5-fast-core');
const atgStorage = require('@f5devcentral/atg-storage');
const TeemDevice = require('@f5devcentral/f5-teem').Device;

const drivers = require('../lib/drivers');
const { SecretsSecureVault } = require('../lib/secrets');

const FsTemplateProvider = fast.FsTemplateProvider;
const DataStoreTemplateProvider = fast.DataStoreTemplateProvider;
const StorageDataGroup = atgStorage.StorageDataGroup;
const AS3Driver = drivers.AS3Driver;
const TransactionLogger = fast.TransactionLogger;
const IpamProviders = require('../lib/ipam');
const { BigipDeviceClassic } = require('../lib/bigipDevices');

const pkg = require('../package.json');

const endpointName = 'fast';
const projectName = 'f5-appsvcs-templates';
const mainBlockName = 'F5 Application Services Templates';

const ajv = new Ajv({
    useDefaults: true
});
ajv.addFormat('checkbox', /.*/);
ajv.addFormat('table', /.*/);
ajv.addFormat('password', /.*/);
ajv.addFormat('text', /.*/);
ajv.addFormat('grid-strict', /.*/);
ajv.addFormat('textarea', /.*/);

// Disable HTML escaping
Mustache.escape = function escape(text) {
    return text;
};

const dataGroupPath = `/Common/${projectName}/dataStore`;

const configDGPath = `/Common/${projectName}/config`;
const configKey = 'config';
// Known good hashes for template sets
const supportedHashes = {
    'bigip-fast-templates': [
        '0ecfa04cb45fcafb6a067dcd06ba2271a6bd819fc686b2877745424c112f0c38', // v1.16
        '5d7e87d1dafc52d230538885e96db4babe43824f06a0e808a9c401105b912aaf', // v1.15
        '5d7e87d1dafc52d230538885e96db4babe43824f06a0e808a9c401105b912aaf', // v1.14
        '55e71bb2a511a1399bc41e9e34e657b2c0de447261ce3a1b92927094d988621e', // v1.13
        '42bd34feb4a63060df71c19bc4c23f9ec584507d4d3868ad75db51af8b449437', // v1.12
        '84904385ccc31f336b240ba1caa17dfab134d08efed7766fbcaea4eb61dae463', // v1.11
        '64d9692bdab5f1e2ba835700df4d719662b9976b9ff094fe7879f74d411fe00b', // v1.10
        '89f6d8fb68435c93748de3f175f208714dcbd75de37d9286a923656971c939f0', // v1.9
        'fbaee3fd9ecce14a2d90df8c155998749b49126e0eb80267e9b426c58677a164', // v1.8.1
        '42650496f8e1b00a7e8e6a7c148a781bb4204e95f09f66d7d89af5793ae0b8b7', // v1.8
        '83df55f23066fd0ac205ce3dca2c96ffd71e459914d7dcf205f3201fb1570427', // v1.7
        '9b65c17982fd5f83a36576c1a55f2771a0011283db8221704925ee803b8dbd13', // v1.6
        '48316eb5f20c6f3bc4e78ad50b0d82fae46fc3c7fa615fe438ff8f84b3a3c2ea', // v1.5
        '99bf347ba5556df2e8c7100a97ea4c24171e436ed9f5dc9dfb446387f29e0bfe', // v1.4
        'e7eba47ac564fdc6d5ae8ae4c5eb6de3d9d22673a55a2e928ab59c8c8e16376b', // v1.3
        '316653656cfd60a256d9b92820b2f702819523496db8ca01ae3adec3bd05f08c', // v1.2
        '985f9cd58299a35e83851e46ba7f4f2b1b0175cad697bed09397e0e07ad59217' //  v1.0
    ]
};

class FASTWorker {
    constructor(options) {
        options = options || {};
        if (typeof options.uploadPath === 'undefined') {
            options.uploadPath = '/var/config/rest/downloads';
        }

        this.state = {};

        this.baseUserAgent = `${pkg.name}/${pkg.version}`;
        this.incomingUserAgent = '';

        this.configPath = options.configPath || `/var/config/rest/iapps/${projectName}`;
        this.templatesPath = options.templatesPath || `${this.configPath}/templatesets`;
        this.uploadPath = options.uploadPath;
        this.scratchPath = `${this.configPath}/scratch`;

        this._lazyInitComplete = false;
        this.lazyInit = options.lazyInit;

        this.isPublic = true;
        this.isPassThrough = true;
        this.WORKER_URI_PATH = `shared/${endpointName}`;
        const bigipInfo = options.bigipInfo || {
            host: 'http://localhost:8100',
            username: 'admin',
            password: '',
            strictCerts: true
        };
        this.bigip = options.bigipDevice || new BigipDeviceClassic(bigipInfo);
        this.driver = options.as3Driver || new AS3Driver({
            userAgent: this.baseUserAgent,
            bigipInfo

        });
        this.storage = options.templateStorage || new StorageDataGroup(dataGroupPath);
        this.configStorage = options.configStorage || new StorageDataGroup(configDGPath);
        this.templateProvider = new DataStoreTemplateProvider(this.storage, undefined, supportedHashes);
        this.fsTemplateProvider = new FsTemplateProvider(this.templatesPath, options.fsTemplateList);
        this.teemDevice = new TeemDevice({
            name: projectName,
            version: pkg.version
        });
        this.secretsManager = options.secretsManager || new SecretsSecureVault();
        this.transactionLogger = new TransactionLogger(
            (transaction) => {
                const [id, text] = transaction.split('@@');
                this.logger.info(`FAST Worker [${id}]: Entering ${text}`);
            },
            (transaction, _exitTime, deltaTime) => {
                const [id, text] = transaction.split('@@');
                this.logger.info(`FAST Worker [${id}]: Exiting ${text}`);
                this.logger.fine(`FAST Worker [${id}]: ${text} took ${deltaTime}ms to complete`);
            }
        );
        this.ipamProviders = options.ipamProviders;
        this.minAs3Version = options.minAs3Version || '3.16';

        this.requestTimes = {};
        this.requestCounter = 1;
        this.provisionData = null;
        this.as3Info = null;
        this._hydrateCache = null;
        this._provisionConfigCache = null;
    }

    hookCompleteRestOp() {
        // Hook completeRestOperation() so we can add additional logging
        this._prevCompleteRestOp = this.completeRestOperation;
        this.completeRestOperation = (restOperation) => {
            this.recordRestResponse(restOperation);
            return this._prevCompleteRestOp(restOperation);
        };
    }

    validateConfig(config) {
        return Promise.resolve()
            .then(() => ajv.compile(this.getConfigSchema()))
            .then((validate) => {
                const valid = validate(config);
                if (!valid) {
                    return Promise.reject(new Error(
                        `invalid config: ${validate.errors}`
                    ));
                }

                return Promise.resolve(config);
            });
    }

    getConfig(reqid) {
        reqid = reqid || 0;
        const defaultConfig = {
            deletedTemplateSets: [],
            enableIpam: false,
            ipamProviders: [],
            disableDeclarationCache: false
        };
        const mergedDefaults = Object.assign({}, defaultConfig, this.driver.getDefaultSettings());
        return Promise.resolve()
            .then(() => this.enterTransaction(reqid, 'gathering config data'))
            .then(() => Promise.all([
                this.configStorage.getItem(configKey),
                this.driver.getSettings()
            ]))
            .then(([config, driverSettings]) => {
                if (config) {
                    return Promise.resolve(Object.assign(
                        {},
                        defaultConfig,
                        driverSettings,
                        config
                    ));
                }
                return Promise.resolve()
                    .then(() => {
                        this.logger.info('FAST Worker: no config found, loading defaults');
                    })
                    .then(() => this.configStorage.setItem(configKey, mergedDefaults))
                    .then(() => this.configStorage.persist())
                    .then(() => mergedDefaults);
            })
            .then((config) => {
                this.exitTransaction(reqid, 'gathering config data');
                return Promise.resolve(config);
            })
            .catch((e) => {
                this.logger.severe(`FAST Worker: Failed to load config: ${e.stack}`);
                return Promise.resolve(mergedDefaults);
            });
    }

    getConfigSchema() {
        let baseSchema = {
            $schema: 'http://json-schema.org/schema#',
            title: 'FAST Settings',
            type: 'object',
            properties: {
                deletedTemplateSets: {
                    type: 'array',
                    items: {
                        type: 'string'
                    },
                    uniqueItems: true,
                    options: {
                        hidden: true
                    }
                },
                disableDeclarationCache: {
                    title: 'Disable AS3 Declaration Cache',
                    type: 'boolean',
                    description: [
                        'Do not cache AS3 declarations.',
                        'This ensures FAST is always using up-to-date declarations from AS3,',
                        'which is only an issue if something other than FAST (e.g., config sync) is modifying AS3 config.',
                        'Disabling declaration caching will negatively impact FAST performance.'
                    ].join(' ')
                },
                enableIpam: {
                    title: 'Enable IPAM for Official F5 FAST Templates (Experimental/Beta)',
                    description: '**NOTE: An IPAM provider must be configured to deploy a valid application using IPAM.**',
                    type: 'boolean'
                },
                ipamProviders: {
                    title: 'IPAM Providers (Experimental/Beta)',
                    description: 'Configure IPAM providers that can be used in FAST templates to automatically manage IP addresses',
                    type: 'array',
                    items: {
                        oneOf: this.ipamProviders.getSchemas()
                    }
                }
            },
            required: [
                'deletedTemplateSets'
            ]
        };

        baseSchema = fast.guiUtils.modSchemaForJSONEditor(baseSchema);

        return merge(this.driver.getSettingsSchema(), baseSchema);
    }

    saveConfig(config, reqid) {
        reqid = reqid || 0;
        let prevConfig;
        let persisted = false;
        return Promise.resolve()
            .then(() => this.enterTransaction(reqid, 'saving config data'))
            .then(() => this.configStorage.getItem(configKey, config))
            .then((data) => {
                prevConfig = data;
            })
            .then(() => this.configStorage.setItem(configKey, config))
            .then(() => {
                if (JSON.stringify(prevConfig) !== JSON.stringify(config)) {
                    persisted = true;
                    return this.recordTransaction(
                        reqid,
                        'persisting config',
                        this.configStorage.persist()
                    );
                }

                return Promise.resolve();
            })
            .then(() => this.exitTransaction(reqid, 'saving config data'))
            .then(() => persisted)
            .catch((e) => {
                this.logger.severe(`FAST Worker: Failed to save config: ${e.stack}`);
            });
    }

    encryptConfigSecrets(newConfig, prevConfig) {
        return Promise.all((newConfig.ipamProviders || []).map(provider => Promise.resolve()
            .then(() => {
                const prevProvider = prevConfig.ipamProviders.filter(
                    x => x.name === provider.name
                )[0];

                if (prevProvider && prevProvider.password === provider.password) {
                    return Promise.resolve(provider.password);
                }

                return this.secretsManager.encrypt(provider.password || '');
            })
            .then((password) => {
                provider.password = password;
            })));
    }

    handleResponseError(e, description) {
        description = description || 'request';
        if (e.response) {
            const errData = JSON.stringify({
                status: e.response.status,
                body: e.response.data
            }, null, 2);
            return Promise.reject(new Error(`failed ${description}: ${errData}`));
        }
        return Promise.reject(e);
    }

    /**
     * Worker Handlers
     */
    onStart(success, error) {
        this.hookCompleteRestOp();
        // instantiate here to ensure logger instance is ready
        this.ipamProviders = new IpamProviders({
            secretsManager: this.secretsManager,
            transactionLogger: this.transactionLogger,
            logger: this.logger
        });

        this.logger.fine(`FAST Worker: Starting ${pkg.name} v${pkg.version}`);
        this.logger.fine(`FAST Worker: Targetting ${this.bigip.host}`);
        const startTime = Date.now();

        return Promise.resolve()
            // Automatically add a block
            .then(() => {
                const hosturl = this.bigip.host ? url.parse(this.bigip.host) : '';
                if (hosturl.hostname !== 'localhost') {
                    return Promise.resolve();
                }

                return Promise.resolve()
                    .then(() => this.enterTransaction(0, 'ensure FAST is in iApps blocks'))
                    .then(() => this.bigip.getIAppsBlocks())
                    .catch(e => this.handleResponseError(e, 'to get blocks'))
                    .then((results) => {
                        const matchingBlocks = results.filter(x => x.name === mainBlockName);
                        const blockData = {
                            name: mainBlockName,
                            state: 'BOUND',
                            configurationProcessorReference: {
                                link: 'https://localhost/mgmt/shared/iapp/processors/noop'
                            },
                            presentationHtmlReference: {
                                link: `https://localhost/iapps/${projectName}/index.html`
                            }
                        };

                        if (matchingBlocks.length === 0) {
                            // No existing block, make a new one
                            return this.bigip.addIAppsBlock(blockData);
                        }

                        // Found a block, do nothing
                        return Promise.resolve({ status: 200 });
                    })
                    .catch(e => this.handleResponseError(e, 'to set block state'))
                    .then(() => this.exitTransaction(0, 'ensure FAST is in iApps blocks'));
            })
            .then(() => {
                if (this.lazyInit) {
                    return Promise.resolve();
                }

                return this.initWorker(0);
            })
            // Done
            .then(() => {
                const dt = Date.now() - startTime;
                this.logger.fine(`FAST Worker: Startup completed in ${dt}ms`);
            })
            .then(() => success())
            // Errors
            .catch((e) => {
                this.logger.severe(`FAST Worker: Failed to start: ${e.stack}`);
                return error();
            });
    }

    onStartCompleted(success, error, _loadedState, errMsg) {
        if (typeof errMsg === 'string' && errMsg !== '') {
            this.logger.error(`FAST Worker onStart error: ${errMsg}`);
            return error();
        }
        return success();
    }

    initWorker(reqid) {
        reqid = reqid || 0;
        let config;

        this._lazyInitComplete = true;

        return Promise.resolve()
            // Load config
            .then(() => this.getConfig(reqid))
            .then((cfg) => {
                config = cfg;
            })
            .then(() => this.setDeviceInfo(reqid))
<<<<<<< HEAD
            // watch for configSync logs, if device is in an HA Pair
            .then(() => this.bigip.watchConfigSyncStatus(this.onConfigSync.bind(this)))
=======
            .then(() => {
                const deviceVersion = semver.coerce(this.deviceInfo.version || '16.1');
                const delayVersion = semver.coerce('16.1');
                // if not already performing a lazyInit and on v16.1 or greater
                if (!this.lazyInit && semver.gte(deviceVersion, delayVersion)) {
                    // wait for lazy init - since prepareAS3Driver's call to gatherProvisionData can fail
                    this.lazyInit = true;
                    this._lazyInitComplete = false;
                    return Promise.resolve();
                }

                return Promise.resolve()
                    // Get the AS3 driver ready
                    .then(() => this.prepareAS3Driver(reqid, config))
                    // Load template sets from disk (i.e., those from the RPM)
                    .then(() => this.loadOnDiskTemplateSets(reqid, config))
                    .then(() => {
                        this.generateTeemReportOnStart();
                    });
            });
    }

    jdkinitWorker(reqid) {
        reqid = reqid || 0;
        let config;

        this._lazyInitComplete = true;

        return Promise.resolve()
            // Load config
            .then(() => this.getConfig(reqid))
            .then((cfg) => {
                config = cfg;
            })
            .then(() => this.setDeviceInfo(reqid))
>>>>>>> f7f196da
            // Get the AS3 driver ready
            .then(() => this.prepareAS3Driver(reqid, config))
            // Load template sets from disk (i.e., those from the RPM)
            .then(() => this.loadOnDiskTemplateSets(reqid, config))
            .then(() => {
                this.generateTeemReportOnStart();
            });
    }

    onConfigSync() {
        return Promise.resolve()
            .then(() => this.storage.clearCache())
            .then(() => this.configStorage.clearCache())
            .then(() => this.driver.invalidateCache())
            .then(() => this.templateProvider.invalidateCache());
    }

    handleLazyInit(reqid) {
        if (!this.lazyInit || this._lazyInitComplete) {
            return Promise.resolve();
        }

        return this.recordTransaction(
            reqid,
            'run lazy initialization',
            this.initWorker(reqid)
        );
    }

    prepareAS3Driver(reqid, config) {
        return Promise.resolve()
            .then(() => this.recordTransaction(
                reqid,
                'ready AS3 driver',
                this.driver.loadMixins()
            ))
            .then(() => this.recordTransaction(
                reqid,
                'sync AS3 driver settings',
                Promise.resolve()
                    .then(() => this.gatherProvisionData(reqid, false, true))
                    .then(provisionData => this.driver.setSettings(config, provisionData, true))
                    .then(() => this.saveConfig(config, reqid))
            ));
    }

    loadOnDiskTemplateSets(reqid, config) {
        let saveState = true;

        return Promise.resolve()
            .then(() => this.enterTransaction(reqid, 'loading template sets from disk'))
            .then(() => this.recordTransaction(
                reqid,
                'gather list of templates from disk',
                this.fsTemplateProvider.listSets()
            ))
            .then((fsSets) => {
                const deletedSets = config.deletedTemplateSets;
                const ignoredSets = [];
                const sets = [];
                fsSets.forEach((setName) => {
                    if (deletedSets.includes(setName)) {
                        ignoredSets.push(setName);
                    } else {
                        sets.push(setName);
                    }
                });
                this.logger.info(
                    `FAST Worker: Loading template sets from disk: ${JSON.stringify(sets)} (skipping: ${JSON.stringify(ignoredSets)})`
                );
                if (sets.length === 0) {
                    // Nothing to do
                    saveState = false;
                    return Promise.resolve();
                }
                this.templateProvider.invalidateCache();
                return DataStoreTemplateProvider.fromFs(this.storage, this.templatesPath, sets);
            })
            .then(() => this.exitTransaction(reqid, 'loading template sets from disk'))
            // Persist any template set changes
            .then(() => saveState && this.recordTransaction(reqid, 'persist template data store', this.storage.persist()));
    }

    setDeviceInfo(reqid) {
        // If device-info is unavailable intermittently, this can be placed in onStart
        // and call setDeviceInfo in onStartCompleted
        // this.dependencies.push(this.restHelper.makeRestjavadUri(
        //     '/shared/identified-devices/config/device-info'
        // ));
        return Promise.resolve()
            .then(() => this.recordTransaction(
                reqid,
                'fetching device information',
                this.bigip.getDeviceInfo()
            )
                .then((data) => {
                    if (data) {
                        this.deviceInfo = {
                            hostname: data.hostname,
                            platform: data.platform,
                            platformName: data.platformMarketingName,
                            product: data.product,
                            version: data.version,
                            build: data.build,
                            edition: data.edition,
                            fullVersion: `${data.version}-${data.build}`
                        };
                    }
                }))
            .catch(e => this.handleResponseError(e, 'fetching BIG-IP device information'));
    }

    /**
     * TEEM Report Generators
     */
    sendTeemReport(reportName, reportVersion, data) {
        const documentName = `${projectName}: ${reportName}`;
        const baseData = {
            userAgent: this.incomingUserAgent
        };
        return this.teemDevice.report(documentName, `${reportVersion}`, baseData, data)
            .catch(e => this.logger.error(`FAST Worker failed to send telemetry data: ${e.stack}`));
    }

    generateTeemReportOnStart(reqid) {
        return this.gatherInfo(reqid)
            .then(info => this.sendTeemReport('onStart', 1, info))
            .catch(e => this.logger.error(`FAST Worker failed to send telemetry data: ${e.stack}`));
    }

    generateTeemReportApplication(action, templateName) {
        const report = {
            action,
            templateName
        };
        return Promise.resolve()
            .then(() => this.sendTeemReport('Application Management', 1, report))
            .catch(e => this.logger.error(`FAST Worker failed to send telemetry data: ${e.stack}`));
    }

    generateTeemReportTemplateSet(action, templateSetName) {
        const report = {
            action,
            templateSetName
        };
        return Promise.resolve()
            .then(() => {
                if (action === 'create') {
                    return Promise.all([
                        this.templateProvider.getNumTemplateSourceTypes(templateSetName),
                        this.templateProvider.getNumSchema(templateSetName)
                    ])
                        .then(([numTemplateTypes, numSchema]) => {
                            report.numTemplateTypes = numTemplateTypes;
                            report.numSchema = numSchema;
                        });
                }
                return Promise.resolve();
            })
            .then(() => this.sendTeemReport('Template Set Management', 1, report))
            .catch(e => this.logger.error(`FAST Worker failed to send telemetry data: ${e.stack}`));
    }

    generateTeemReportError(restOp) {
        const uri = restOp.getUri();
        const pathElements = uri.pathname.split('/');
        let endpoint = pathElements.slice(0, 4).join('/');
        if (pathElements[4]) {
            endpoint = `${endpoint}/item`;
        }
        const report = {
            method: restOp.getMethod(),
            endpoint,
            code: restOp.getStatusCode()
        };
        return Promise.resolve()
            .then(() => this.sendTeemReport('Error', 1, report))
            .catch(e => this.logger.error(`FAST Worker failed to send telemetry data: ${e.stack}`));
    }

    /**
     * Helper functions
     */
    generateRequestId() {
        const retval = this.requestCounter;
        this.requestCounter += 1;
        return retval;
    }

    enterTransaction(reqid, text) {
        this.transactionLogger.enter(`${reqid}@@${text}`);
    }

    exitTransaction(reqid, text) {
        this.transactionLogger.exit(`${reqid}@@${text}`);
    }

    recordTransaction(reqid, text, promise) {
        return this.transactionLogger.enterPromise(`${reqid}@@${text}`, promise);
    }

    filterTemplates(templateNames) {
        if (!templateNames) {
            return Promise.resolve([]);
        }
        return Promise.resolve(templateNames)
            .then(tmplList => Promise.all(tmplList.map(
                x => this.templateProvider.fetch(x.name || x).then(tmpl => [x, tmpl])
                    .catch((e) => {
                        if (e.message.match(/Could not find template set/)) {
                            return Promise.resolve(undefined);
                        }
                        return Promise.reject(e);
                    })
            )))
            .then(tmpls => tmpls.filter(x => x && !x[1].bigipHideTemplate))
            .then(tmpls => tmpls.map(x => x[0]));
    }

    gatherTemplateSet(tsid) {
        return Promise.all([
            this.templateProvider.hasSet(tsid)
                .then(result => (result ? this.templateProvider.getSetData(tsid) : Promise.resolve(undefined)))
                .then((tsData) => {
                    if (tsData) {
                        return Promise.resolve(tsData);
                    }

                    return Promise.resolve()
                        .then(() => this.fsTemplateProvider.hasSet(tsid))
                        .then(result => (result ? this.fsTemplateProvider.getSetData(tsid) : undefined))
                        .then((fsTsData) => {
                            if (fsTsData) {
                                fsTsData.enabled = false;
                            }
                            return fsTsData;
                        });
                }),
            this.driver.listApplications()
        ])
            .then(([tsData, appsList]) => {
                if (!tsData) {
                    return Promise.reject(new Error(`Template set ${tsid} does not exist`));
                }

                if (typeof tsData.enabled === 'undefined') {
                    tsData.enabled = true;
                }
                tsData.templates.forEach((tmpl) => {
                    tmpl.appsList = appsList
                        .filter(x => x.template === tmpl.name)
                        .map(x => `${x.tenant}/${x.name}`);
                });

                return tsData;
            })
            .then(tsData => this.filterTemplates(tsData.templates)
                .then((templates) => {
                    tsData.templates = templates;
                    return tsData;
                }))
            .catch(e => ({
                name: tsid,
                hash: '',
                templates: [],
                enabled: false,
                error: e.message
            }));
    }

    gatherInfo(requestId) {
        requestId = requestId || 0;
        const info = {
            version: pkg.version,
            as3Info: {},
            installedTemplates: []
        };

        return Promise.resolve()
            .then(() => this.recordTransaction(
                requestId,
                'GET to appsvcs/info',
                this.driver.getInfo()
            ))
            .then((as3response) => {
                info.as3Info = as3response.data;
                this.as3Info = info.as3Info;
            })
            .then(() => this.enterTransaction(requestId, 'gathering template set data'))
            .then(() => this.templateProvider.listSets())
            .then(setList => Promise.all(setList.map(setName => this.gatherTemplateSet(setName))))
            .then((tmplSets) => {
                info.installedTemplates = tmplSets;
            })
            .then(() => this.exitTransaction(requestId, 'gathering template set data'))
            .then(() => this.getConfig(requestId))
            .then((config) => {
                info.config = config;
            })
            .then(() => info);
    }

    gatherProvisionData(requestId, clearCache, skipAS3) {
        if (clearCache) {
            this.provisionData = null;
            this._provisionConfigCache = null;
        }
        return Promise.resolve()
            .then(() => {
                if (this.provisionData !== null) {
                    return Promise.resolve(this.provisionData);
                }

                return this.recordTransaction(
                    requestId,
                    'Fetching module provision information',
                    this.bigip.getProvisionData()
                );
            })
            .then((response) => {
                this.provisionData = response;
            })
            .then(() => {
                if (this._provisionConfigCache !== null) {
                    return Promise.resolve(this._provisionConfigCache);
                }

                return this.getConfig(requestId);
            })
            .then((config) => {
                this._provisionConfigCache = config;
            })
            .then(() => {
                const tsInfo = this.provisionData.items.filter(x => x.name === 'ts')[0];
                if (tsInfo) {
                    return Promise.resolve({ status: (tsInfo.level === 'nominal') ? 200 : 404 });
                }

                return this.recordTransaction(
                    requestId,
                    'Fetching TS module information',
                    this.bigip.getTSInfo()
                );
            })
            .then((response) => {
                const config = this._provisionConfigCache;
                this.provisionData.items.push({
                    name: 'ts',
                    level: (response && response.status === 200 && config.enable_telemetry) ? 'nominal' : 'none'
                });
            })
            .then(() => {
                if (skipAS3 || (this.as3Info !== null && this.as3Info.version)) {
                    return Promise.resolve(this.as3Info);
                }
                return this.recordTransaction(
                    requestId,
                    'Fetching AS3 info',
                    this.driver.getInfo()
                )
                    .then(response => response.data);
            })
            .then((response) => {
                this.as3Info = response;
            })
            .then(() => Promise.all([
                Promise.resolve(this.provisionData),
                Promise.resolve(this.as3Info),
                Promise.resolve(this.deviceInfo)
            ]));
    }

    checkDependencies(tmpl, requestId, clearCache) {
        return Promise.resolve()
            .then(() => this.gatherProvisionData(requestId, clearCache))
            .then(([provisionData, as3Info, deviceInfo]) => {
                // check for missing module dependencies
                const provisionedModules = provisionData.items.filter(x => x.level !== 'none').map(x => x.name);
                const deps = tmpl.bigipDependencies || [];
                const missingModules = deps.filter(x => !provisionedModules.includes(x));
                if (missingModules.length > 0) {
                    return Promise.reject(new Error(
                        `could not load template (${tmpl.title}) due to missing modules: ${missingModules}`
                    ));
                }

                // check AS3 Version minimum
                const as3Version = semver.coerce(as3Info.version || '0.0');
                const tmplAs3Version = semver.coerce(tmpl.bigipMinimumAS3 || this.minAs3Version);
                if (!semver.gte(as3Version, tmplAs3Version)) {
                    return Promise.reject(new Error(
                        `could not load template (${tmpl.title}) since it requires`
                        + ` AS3 >= ${tmplAs3Version} (found ${as3Version})`
                    ));
                }

                // check min/max BIG-IP version
                const semverFromBigip = (version) => {
                    version = version.toString();
                    let verParts = version.split('.');
                    if (verParts.length < 2) {
                        verParts.push('0');
                    }
                    verParts = [
                        verParts[0] + verParts[1],
                        ...verParts.slice(2)
                    ];
                    return semver.coerce(verParts.join('.'));
                };
                const bigipVersion = semverFromBigip(deviceInfo.version || '13.1');
                const tmplBigipMin = semverFromBigip(tmpl.bigipMinimumVersion || '13.1');
                if (!semver.gte(bigipVersion, tmplBigipMin)) {
                    return Promise.reject(new Error(`could not load template (${tmpl.title}) since it requires BIG-IP >= ${tmpl.bigipMinimumVersion} (found ${deviceInfo.version})`));
                }
                const tmplBigipMax = semverFromBigip(tmpl.bigipMaximumVersion || '999.999');
                if (!semver.lte(bigipVersion, tmplBigipMax)) {
                    return Promise.reject(new Error(`could not load template (${tmpl.title}) since it requires BIG-IP maximum version of ${tmpl.bigipMaximumVersion} (found ${deviceInfo.version})`));
                }

                // check subTemplates
                let promiseChain = Promise.resolve();
                tmpl._allOf.forEach((subtmpl) => {
                    promiseChain = promiseChain
                        .then(() => this.checkDependencies(subtmpl, requestId));
                });
                const validOneOf = [];
                let errstr = '';
                tmpl._oneOf.forEach((subtmpl) => {
                    promiseChain = promiseChain
                        .then(() => this.checkDependencies(subtmpl, requestId))
                        .then(() => {
                            validOneOf.push(subtmpl);
                        })
                        .catch((e) => {
                            errstr += errstr === '' ? '' : '; ';
                            errstr += `${e.message}`;
                            return Promise.resolve();
                        });
                });
                promiseChain = promiseChain
                    .then(() => {
                        if (tmpl._oneOf.length > 0 && validOneOf.length !== 1) {
                            return Promise.reject(new Error(
                                `could not load template since no single oneOf had valid dependencies: Value must validate against exactly one of the provided schemas. ${errstr}`
                            ));
                        }
                        tmpl._oneOf = validOneOf;
                        return Promise.resolve();
                    });
                const validAnyOf = [];
                let errstrAnyOf = '';
                tmpl._anyOf.forEach((subtmpl) => {
                    promiseChain = promiseChain
                        .then(() => this.checkDependencies(subtmpl, requestId))
                        .then(() => {
                            validAnyOf.push(subtmpl);
                        })
                        .catch((e) => {
                            errstrAnyOf += errstrAnyOf === '' ? '' : '; ';
                            errstrAnyOf += `${e.message}`;
                            return Promise.resolve();
                        });
                });
                promiseChain = promiseChain
                    .then(() => {
                        if (tmpl._anyOf.length > 0) {
                            if (validAnyOf.length === 0) {
                                return Promise.reject(new Error(
                                    `could not load template since no anyOf had valid dependencies: ${errstrAnyOf}`
                                ));
                            }
                        }
                        tmpl._anyOf = validAnyOf;
                        return Promise.resolve();
                    });
                return promiseChain;
            });
    }

    getPropsWithChild(schema, childName, recurse) {
        const subSchemas = [
            ...schema.allOf || [],
            ...schema.oneOf || [],
            ...schema.anyOf || []
        ];
        const props = Object.entries(schema.properties || {})
            .reduce((acc, curr) => {
                const [key, value] = curr;
                if (value[childName]) {
                    acc[key] = value;
                }
                if (value.items) {
                    if (value.items[childName]) {
                        acc[`${key}.items`] = value.items;
                    } else if (value.items.oneOf) {
                        const prop = value.items.oneOf.find(i => i[childName]);
                        if (typeof prop !== 'undefined') {
                            acc[key] = prop;
                        }
                    }
                }
                return acc;
            }, {});

        if (recurse) {
            subSchemas.map(subSchema => Object.assign(props, this.getPropsWithChild(subSchema, childName)));
        }

        return props;
    }

    hydrateSchema(tmpl, requestId, clearCache) {
        const schema = tmpl._parametersSchema;
        const subTemplates = [
            ...tmpl._allOf || [],
            ...tmpl._oneOf || [],
            ...tmpl._anyOf || []
        ];

        if (clearCache) {
            this._hydrateCache = null;
        }

        const ipFromIpamProps = this.getPropsWithChild(schema, 'ipFromIpam');
        const enumFromBigipProps = this.getPropsWithChild(schema, 'enumFromBigip');

        const propNames = Object.keys(enumFromBigipProps)
            .concat(Object.keys(ipFromIpamProps));
        if (propNames.length > 0) {
            this.logger.fine(
                `FAST Worker [${requestId}]: Hydrating properties: ${JSON.stringify(propNames, null, 2)}`
            );
        }

        if (!this._hydrateCache) {
            this._hydrateCache = {};
        }

        return Promise.resolve()
            .then(() => {
                if (ipFromIpamProps.length === 0) {
                    return Promise.resolve();
                }

                if (this._hydrateCache.__config) {
                    return Promise.resolve();
                }

                return this.getConfig(requestId)
                    .then((config) => {
                        this._hydrateCache.__config = config;
                    });
            })
            .then(() => Promise.all(subTemplates.map(x => this.hydrateSchema(x, requestId))))
            .then(() => {
                const config = this._hydrateCache.__config;
                Object.values(ipFromIpamProps).forEach((prop) => {
                    if (config.ipamProviders.length === 0) {
                        prop.enum = [null];
                    } else {
                        prop.enum = config.ipamProviders.map(x => x.name);
                    }
                });
            })
            .then(() => Promise.all(Object.values(enumFromBigipProps).map((prop) => {
                const endPoints = Array.isArray(prop.enumFromBigip) ? prop.enumFromBigip : [prop.enumFromBigip];
                return Promise.resolve()
                    .then(() => Promise.all(endPoints.map(endPoint => Promise.resolve()
                        .then(() => {
                            if (this._hydrateCache[endPoint]) {
                                return this._hydrateCache[endPoint];
                            }

                            return this.recordTransaction(
                                requestId,
                                `fetching data from ${endPoint}`,
                                this.bigip.getSharedObjects(endPoint)
                            )
                                .then((items) => {
                                    this._hydrateCache[endPoint] = items;
                                    return items;
                                });
                        })
                        .then((items) => {
                            if (items) {
                                return Promise.resolve(items.map(x => x.fullPath));
                            }
                            return Promise.resolve([]);
                        })
                        .catch(e => this.handleResponseError(e, `GET to ${endPoint}`))
                        .catch(e => Promise.reject(new Error(`Failed to hydrate ${endPoint}\n${e.stack}`))))))
                    .then(itemsArrays => itemsArrays.flat())
                    .then((items) => {
                        if (items.length !== 0) {
                            prop.enum = items;
                        } else {
                            prop.enum = [null];
                        }
                    });
            })))
            .then(() => schema);
    }

    removeIpamProps(tmpl, requestId) {
        const subTemplates = [
            ...tmpl._allOf || [],
            ...tmpl._oneOf || [],
            ...tmpl._anyOf || []
        ];

        if (!this._hydrateCache) {
            this._hydrateCache = {};
        }

        return Promise.resolve()
            .then(() => Promise.all(subTemplates.map(x => this.removeIpamProps(x, requestId))))
            .then(() => {
                if (this._hydrateCache.__config) {
                    return Promise.resolve(this._hydrateCache.__config);
                }

                return this.getConfig(requestId)
                    .then((config) => {
                        this._hydrateCache.__config = config;
                        return Promise.resolve(config);
                    });
            })
            .then((config) => {
                if (config.enableIpam) {
                    return Promise.resolve();
                }

                const schema = tmpl._parametersSchema;
                const props = schema.properties;

                const ipamProps = Object.keys(props).filter(x => x.endsWith('_ipam'));

                ipamProps.forEach((propName) => {
                    delete props[propName];
                });

                if (schema.dependencies) {
                    Object.entries(schema.dependencies).forEach(([key, value]) => {
                        value = value.filter(x => !x.endsWith('use_ipam'));
                        if (value.length === 0) {
                            delete schema.dependencies[key];
                        } else {
                            schema.dependencies[key] = value;
                        }
                    });
                }

                return Promise.resolve();
            });
    }

    convertPoolMembers(restOperation, apps) {
        const reqid = restOperation.requestId;

        const convertTemplateNames = [
            'bigip-fast-templates/http',
            'bigip-fast-templates/tcp',
            'bigip-fast-templates/microsoft_iis'
        ];

        const newApps = [];

        apps.forEach((app) => {
            const convert = (
                convertTemplateNames.includes(app.template)
                && app.view.pool_members
                && app.view.pool_members.length > 0
                && typeof app.view.pool_members[0] === 'string'
            );
            if (convert) {
                app.view.pool_members = [{
                    serverAddresses: app.view.pool_members,
                    servicePort: app.view.pool_port || 80
                }];
                delete app.view.pool_port;
                newApps.push(app);
                this.logger.info(
                    `FAST Worker [${reqid}]: updating pool_members on ${app.tenant}/${app.name}`
                );
            }
        });

        let promiseChain = Promise.resolve();
        // clone restOp, but make sure to unhook complete op
        const postOp = Object.assign(Object.create(Object.getPrototypeOf(restOperation)), restOperation);
        postOp.complete = () => postOp;
        postOp.setMethod('Post');

        if (newApps.length > 0) {
            promiseChain = promiseChain
                .then(() => {
                    postOp.setBody(newApps.map(app => ({
                        name: app.template,
                        parameters: app.view
                    })));
                    return this.onPost(postOp);
                })
                .then(() => {
                    if (postOp.getStatusCode() >= 400) {
                        return Promise.reject(new Error(
                            `Updating pool_members failed with ${postOp.getStatusCode()}: ${postOp.getBody().message}`
                        ));
                    }

                    this.logger.info(
                        `FAST Worker [${reqid}]: task ${postOp.getBody().message[0].id} submitted to update pool_members`
                    );

                    return Promise.resolve();
                });
        }

        return promiseChain
            .then(() => apps);
    }

    releaseIPAMAddressesFromApps(reqid, appsData) {
        let config;
        let promiseChain = Promise.resolve();
        appsData.forEach((appDef) => {
            let view;
            if (appDef.metaData) {
                if (Object.keys(appDef.metaData.ipamAddrs || {}) === 0) {
                    return;
                }
                view = appDef.metaData;
            } else {
                if (Object.keys(appDef.ipamAddrs || {}) === 0) {
                    return;
                }
                view = appDef;
            }

            promiseChain = promiseChain
                .then(() => {
                    if (config) {
                        return Promise.resolve(config);
                    }
                    return this.getConfig(reqid)
                        .then((c) => { config = c; });
                })
                .then(() => this.ipamProviders.releaseIPAMAddress(reqid, config, view));
        });

        return promiseChain;
    }

    fetchTemplate(reqid, tmplid) {
        return Promise.resolve()
            .then(() => this.recordTransaction(
                reqid,
                'fetching template',
                this.templateProvider.fetch(tmplid)
            ))
            // Copy the template to avoid modifying the stored template
            .then(tmpl => fast.Template.fromJson(JSON.stringify(tmpl)))
            .then((tmpl) => {
                tmpl.title = tmpl.title || tmplid;
                return Promise.resolve()
                    .then(() => this.checkDependencies(tmpl, reqid, true))
                    .then(() => this.hydrateSchema(tmpl, reqid, true))
                    .then(() => {
                        // Remove IPAM features in official templates if not enabled
                        if (tmplid.split('/')[0] !== 'bigip-fast-templates') {
                            return Promise.resolve();
                        }

                        return this.removeIpamProps(tmpl, reqid);
                    })
                    .then(() => tmpl);
            });
    }

    renderTemplates(reqid, data) {
        const appsData = [];
        const lastModified = new Date().toISOString();
        let config = {};
        let appsList = [];
        let promiseChain = Promise.resolve()
            .then(() => this.getConfig(reqid))
            .then((configData) => {
                config = configData;
            })
            .then(() => this.driver.listApplicationNames())
            .then((listData) => {
                appsList = listData.map(x => `${x[0]}/${x[1]}`);
            });

        data.forEach((tmplData) => {
            if (!tmplData.name) {
                promiseChain = promiseChain
                    .then(() => Promise.reject(new Error('name property is missing')));
                return;
            }
            if (!tmplData.parameters) {
                promiseChain = promiseChain
                    .then(() => Promise.reject(new Error('parameters property is missing')));
                return;
            }
            if (typeof tmplData.allowOverwrite === 'undefined') {
                tmplData.allowOverwrite = true;
            }
            const tsData = {};
            const [setName, templateName] = tmplData.name.split('/');
            const ipamAddrs = {};
            promiseChain = promiseChain
                .then(() => {
                    if (!setName || !templateName) {
                        return Promise.reject(new Error(
                            `expected name to be of the form "setName/templateName", but got ${tmplData.name}`
                        ));
                    }
                    return Promise.resolve();
                })
                .then(() => this.recordTransaction(
                    reqid,
                    `fetching template set data for ${setName}`,
                    this.templateProvider.getSetData(setName)
                ))
                .then(setData => Object.assign(tsData, setData))
                .then(() => this.fetchTemplate(reqid, tmplData.name))
                .catch(e => Promise.reject(new Error(`unable to load template: ${tmplData.name}\n${e.stack}`)))
                .then((tmpl) => {
                    const schema = tmpl.getParametersSchema();
                    const ipFromIpamProps = this.getPropsWithChild(schema, 'ipFromIpam', true);
                    return this.ipamProviders.populateIPAMAddress(ipFromIpamProps, tmplData, config, reqid, ipamAddrs)
                        .then(() => tmpl);
                })
                .then(tmpl => this.recordTransaction(
                    reqid,
                    `rendering template (${tmplData.name})`,
                    tmpl.fetchAndRender(tmplData.parameters)
                ))
                .then(rendered => JSON.parse(rendered))
                .then(decl => Promise.resolve()
                    .then(() => this.driver.getTenantAndAppFromDecl(decl))
                    .then(([tenantName, appName]) => `${tenantName}/${appName}`)
                    .then((tenantAndApp) => {
                        if (!tmplData.allowOverwrite && appsList.includes(tenantAndApp)) {
                            return Promise.reject(new Error(
                                `application ${tenantAndApp} already exists and "allowOverwrite" is false`
                            ));
                        }
                        return Promise.resolve();
                    })
                    .then(() => decl))
                .catch(e => Promise.resolve()
                    // Release any IPAM IP addrs
                    .then(() => this.ipamProviders.releaseIPAMAddress(reqid, config, { ipamAddrs }))
                    // Now re-reject
                    .then(() => Promise.reject(new Error(`failed to render template: ${tmplData.name}\n${e.stack}`))))
                .then((decl) => {
                    const appData = {
                        appDef: decl,
                        metaData: {
                            template: tmplData.name,
                            setHash: tsData.hash,
                            view: tmplData.parameters,
                            lastModified,
                            ipamAddrs
                        }
                    };
                    appsData.push(appData);

                    const oldAppData = tmplData.previousDef || {};
                    if (oldAppData.ipamAddrs) {
                        this.ipamProviders.releaseIPAMAddress(reqid, config, oldAppData, ipamAddrs);
                    }
                });
        });

        promiseChain = promiseChain
            .then(() => appsData);

        return promiseChain;
    }

    /**
     * HTTP/REST handlers
     */
    recordRestRequest(restOp) {
        if (this.driver.userAgent) {
            // Update driver's user agent if one was provided with the request
            const userAgent = restOp.getUri().query.userAgent;
            this.incomingUserAgent = userAgent || '';
            this.driver.userAgent = userAgent ? `${userAgent};${this.baseUserAgent}` : this.baseUserAgent;
        }

        // Update the driver's auth header if one was provided with the request
        if (restOp.headers && restOp.headers.Authorization) {
            this.driver.setAuthHeader(restOp.headers.Authorization);
        }
        if (restOp.headers && restOp.headers.authorization) {
            this.driver.setAuthHeader(restOp.headers.authorization);
        }

        // Record the time we received the request
        this.requestTimes[restOp.requestId] = Date.now();

        // Dump information to the log
        this.logger.fine(
            `FAST Worker [${restOp.requestId}]: received request method=${restOp.getMethod()}; path=${restOp.getUri().pathname}; userAgent=${this.incomingUserAgent}`
        );
    }

    recordRestResponse(restOp) {
        const minOp = {
            method: restOp.getMethod(),
            path: restOp.getUri().pathname,
            status: restOp.getStatusCode()
        };
        const dt = Date.now() - this.requestTimes[restOp.requestId];
        const msg = `FAST Worker [${restOp.requestId}]: sending response after ${dt}ms\n${JSON.stringify(minOp, null, 2)}`;
        delete this.requestTimes[restOp.requestId];
        if (minOp.status >= 400) {
            this.logger.info(msg);
        } else {
            this.logger.fine(msg);
        }
    }

    genRestResponse(restOperation, code, message) {
        let doParse = false;
        if (typeof message !== 'string') {
            message = JSON.stringify(message, null, 2);
            doParse = true;
        }
        message = message
            .replace(/</g, '&lt;')
            .replace(/>/g, '&gt;');
        if (doParse) {
            message = JSON.parse(message);
        }
        restOperation.setStatusCode(code);
        restOperation.setBody({
            code,
            message
        });
        this.completeRestOperation(restOperation);
        if (code >= 400) {
            this.generateTeemReportError(restOperation);
        }
        return Promise.resolve();
    }

    getInfo(restOperation) {
        return Promise.resolve()
            .then(() => this.gatherInfo(restOperation.requestId))
            .then((info) => {
                restOperation.setBody(info);
                this.completeRestOperation(restOperation);
            })
            .catch(e => this.genRestResponse(restOperation, 500, e.stack));
    }

    getTemplates(restOperation, tmplid) {
        const reqid = restOperation.requestId;
        if (tmplid) {
            const uri = restOperation.getUri();
            const pathElements = uri.pathname.split('/');
            tmplid = pathElements.slice(4, 6).join('/');

            return Promise.resolve()
                .then(() => this.fetchTemplate(reqid, tmplid))
                .then((tmpl) => {
                    restOperation.setBody(tmpl);
                    this.completeRestOperation(restOperation);
                })
                .catch((e) => {
                    if (e.message.match(/Could not find template/)) {
                        return this.genRestResponse(restOperation, 404, e.stack);
                    }
                    return this.genRestResponse(restOperation, 400, `Error: Failed to load template ${tmplid}\n${e.stack}`);
                });
        }

        return Promise.resolve()
            .then(() => this.recordTransaction(
                reqid,
                'fetching template list',
                this.templateProvider.list()
                    .then(tmplList => this.filterTemplates(tmplList))
            ))
            .then((templates) => {
                restOperation.setBody(templates);
                this.completeRestOperation(restOperation);
            })
            .catch(e => this.genRestResponse(restOperation, 500, e.stack));
    }

    getApplications(restOperation, appid) {
        const reqid = restOperation.requestId;
        if (appid) {
            const uri = restOperation.getUri();
            const pathElements = uri.pathname.split('/');
            const tenant = pathElements[4];
            const app = pathElements[5];
            return Promise.resolve()
                .then(() => this.recordTransaction(
                    reqid,
                    'GET request to appsvcs/declare',
                    this.driver.getRawDeclaration()
                ))
                .then(resp => resp.data[tenant][app])
                .then(appDef => this.convertPoolMembers(restOperation, [appDef]))
                .then((appDefs) => {
                    restOperation.setBody(appDefs[0]);
                    this.completeRestOperation(restOperation);
                })
                .catch(e => this.genRestResponse(restOperation, 404, e.stack));
        }

        return Promise.resolve()
            .then(() => this.recordTransaction(
                reqid,
                'gathering a list of applications from the driver',
                this.driver.listApplications()
            ))
            .then(appsList => this.convertPoolMembers(restOperation, appsList))
            .then((appsList) => {
                restOperation.setBody(appsList);
                this.completeRestOperation(restOperation);
            });
    }

    getTasks(restOperation, taskid) {
        const reqid = restOperation.requestId;
        if (taskid) {
            return Promise.resolve()
                .then(() => this.recordTransaction(
                    reqid,
                    'gathering a list of tasks from the driver',
                    this.driver.getTasks()
                ))
                .then(taskList => taskList.filter(x => x.id === taskid))
                .then((taskList) => {
                    if (taskList.length === 0) {
                        return this.genRestResponse(restOperation, 404, `unknown task ID: ${taskid}`);
                    }
                    restOperation.setBody(taskList[0]);
                    this.completeRestOperation(restOperation);
                    return Promise.resolve();
                })
                .catch(e => this.genRestResponse(restOperation, 500, e.stack));
        }

        return Promise.resolve()
            .then(() => this.recordTransaction(
                reqid,
                'gathering a list of tasks from the driver',
                this.driver.getTasks()
            ))
            .then((tasksList) => {
                restOperation.setBody(tasksList);
                this.completeRestOperation(restOperation);
            })
            .catch(e => this.genRestResponse(restOperation, 500, e.stack));
    }

    getTemplateSets(restOperation, tsid) {
        const queryParams = restOperation.getUri().query;
        const showDisabled = queryParams.showDisabled || false;
        const reqid = restOperation.requestId;
        if (tsid) {
            return Promise.resolve()
                .then(() => this.recordTransaction(
                    reqid,
                    'gathering a template set',
                    this.gatherTemplateSet(tsid)
                ))
                .then((tmplSet) => {
                    restOperation.setBody(tmplSet);
                    if (tmplSet.error) {
                        return Promise.reject(new Error(tmplSet.error));
                    }
                    this.completeRestOperation(restOperation);
                    return Promise.resolve();
                })
                .catch((e) => {
                    if (e.message.match(/No templates found/) || e.message.match(/does not exist/)) {
                        return this.genRestResponse(restOperation, 404, e.message);
                    }
                    return this.genRestResponse(restOperation, 500, e.stack);
                });
        }

        return Promise.resolve()
            .then(() => this.recordTransaction(
                reqid,
                'gathering a list of template sets',
                (showDisabled) ? this.fsTemplateProvider.listSets() : this.templateProvider.listSets()
            ))
            .then(setList => this.recordTransaction(
                reqid,
                'gathering data for each template set',
                Promise.all(setList.map(x => this.gatherTemplateSet(x)))
            ))
            .then(setList => ((showDisabled) ? setList.filter(x => !x.enabled) : setList))
            .then((setList) => {
                restOperation.setBody(setList);
                this.completeRestOperation(restOperation);
            })
            .catch(e => this.genRestResponse(restOperation, 500, e.stack));
    }

    getSettings(restOperation) {
        const reqid = restOperation.requestId;
        return Promise.resolve()
            .then(() => this.getConfig(reqid))
            .then((config) => {
                restOperation.setBody(config);
                this.completeRestOperation(restOperation);
            })
            .catch(e => this.genRestResponse(restOperation, 500, e.stack));
    }

    getSettingsSchema(restOperation) {
        return Promise.resolve()
            .then(() => {
                const schema = this.getConfigSchema();
                restOperation.setBody(schema);
                this.completeRestOperation(restOperation);
            })
            .catch(e => this.genRestResponse(restOperation, 500, e.stack));
    }

    onGet(restOperation) {
        const uri = restOperation.getUri();
        const pathElements = uri.pathname.split('/');
        const collection = pathElements[3];
        const itemid = pathElements[4];
        restOperation.requestId = this.generateRequestId();

        this.recordRestRequest(restOperation);

        return Promise.resolve()
            .then(() => this.handleLazyInit(restOperation.requestId))
            .then(() => this.validateRequest(restOperation))
            .then(() => {
                try {
                    switch (collection) {
                    case 'info':
                        return this.getInfo(restOperation);
                    case 'templates':
                        return this.getTemplates(restOperation, itemid);
                    case 'applications':
                        return this.getApplications(restOperation, itemid);
                    case 'tasks':
                        return this.getTasks(restOperation, itemid);
                    case 'templatesets':
                        return this.getTemplateSets(restOperation, itemid);
                    case 'settings':
                        return this.getSettings(restOperation);
                    case 'settings-schema':
                        return this.getSettingsSchema(restOperation);
                    default:
                        return this.genRestResponse(restOperation, 404, `unknown endpoint ${uri.pathname}`);
                    }
                } catch (e) {
                    return this.genRestResponse(restOperation, 500, e.stack);
                }
            })
            .catch(e => this.genRestResponse(restOperation, 400, e.message));
    }

    postApplications(restOperation, data) {
        const reqid = restOperation.requestId;
        if (!Array.isArray(data)) {
            data = [data];
        }

        // this.logger.info(`postApplications() received:\n${JSON.stringify(data, null, 2)}`);
        let appsData;

        return Promise.resolve()
            .then(() => this.renderTemplates(reqid, data))
            .catch((e) => {
                let code = 400;
                if (e.message.match(/Could not find template/)) {
                    code = 404;
                }

                return Promise.reject(this.genRestResponse(restOperation, code, e.stack));
            })
            .then((renderResults) => {
                appsData = renderResults;
            })
            .then(() => {
                appsData.forEach((appData) => {
                    this.generateTeemReportApplication('modify', appData.metaData.template);
                });
            })
            .then(() => this.recordTransaction(
                reqid,
                'requesting new application(s) from the driver',
                this.driver.createApplications(appsData)
            ))
            .catch((e) => {
                if (restOperation.getStatusCode() >= 400) {
                    return Promise.reject();
                }
                return this.releaseIPAMAddressesFromApps(reqid, appsData)
                    .then(() => Promise.reject(this.genRestResponse(
                        restOperation,
                        400,
                        `error generating AS3 declaration\n${e.stack}`
                    )));
            })
            .then((response) => {
                if (response.status >= 300) {
                    return this.genRestResponse(restOperation, response.status, response.body);
                }
                return this.genRestResponse(restOperation, response.status, data.map(
                    x => ({
                        id: response.body.id,
                        name: x.name,
                        parameters: x.parameters
                    })
                ));
            })
            .catch((e) => {
                if (restOperation.getStatusCode() < 400) {
                    this.genRestResponse(restOperation, 500, e.stack);
                }
            });
    }

    _validateTemplateSet(tspath) {
        const tmplProvider = new FsTemplateProvider(tspath);
        return tmplProvider.list()
            .then((templateList) => {
                if (templateList.length === 0) {
                    return Promise.reject(new Error('template set contains no templates'));
                }
                return Promise.resolve(templateList);
            })
            .then(templateList => Promise.all(templateList.map(tmpl => tmplProvider.fetch(tmpl))));
    }

    postTemplateSets(restOperation, data) {
        const tsid = data.name;
        const reqid = restOperation.requestId;
        const setsrc = (this.uploadPath !== '') ? `${this.uploadPath}/${tsid}.zip` : `${tsid}.zip`;
        const scratch = `${this.scratchPath}/${tsid}`;
        const onDiskPath = `${this.templatesPath}/${tsid}`;

        if (!data.name) {
            return this.genRestResponse(restOperation, 400, `invalid template set name supplied: ${tsid}`);
        }

        // Setup a scratch location we can use while validating the template set
        this.enterTransaction(reqid, 'prepare scratch space');
        fs.removeSync(scratch);
        fs.mkdirsSync(scratch);
        this.exitTransaction(reqid, 'prepare scratch space');

        return Promise.resolve()
            .then(() => {
                if (fs.existsSync(onDiskPath)) {
                    return this.recordTransaction(
                        reqid,
                        'copy template set from disk',
                        fs.copy(onDiskPath, scratch)
                    );
                }

                const setpath = `${scratch}.zip`;
                return Promise.resolve()
                    .then(() => this.recordTransaction(
                        reqid,
                        'fetch uploaded template set',
                        this.bigip.copyUploadedFile(setsrc, setpath)
                    ))
                    .then(() => this.recordTransaction(
                        reqid,
                        'extract template set',
                        new Promise((resolve, reject) => {
                            extract(setpath, { dir: scratch }, (err) => {
                                if (err) return reject(err);
                                return resolve();
                            });
                        })
                    ));
            })
            .then(() => this.recordTransaction(
                reqid,
                'validate template set',
                this._validateTemplateSet(this.scratchPath)
            ))
            .catch(e => Promise.reject(new Error(`Template set (${tsid}) failed validation: ${e.message}. ${e.stack}`)))
            .then(() => this.enterTransaction(reqid, 'write new template set to data store'))
            .then(() => this.templateProvider.invalidateCache())
            .then(() => DataStoreTemplateProvider.fromFs(this.storage, this.scratchPath, [tsid]))
            .then(() => {
                this.generateTeemReportTemplateSet('create', tsid);
            })
            .then(() => this.getConfig(reqid))
            .then((config) => {
                if (config.deletedTemplateSets.includes(tsid)) {
                    config.deletedTemplateSets = config.deletedTemplateSets.filter(x => x !== tsid);
                    return this.saveConfig(config, reqid);
                }
                return Promise.resolve();
            })
            .then((persisted) => {
                // if both template and config storage are data-group based, avoid calling persist() twice
                // saveConfig() already calls persist() and triggers save sys config, which can cause latency
                if (persisted && this.storage instanceof StorageDataGroup
                        && this.configStorage instanceof StorageDataGroup) {
                    return Promise.resolve();
                }
                return this.storage.persist();
            })
            .then(() => this.storage.keys()) // Regenerate the cache, might as well take the hit here
            .then(() => this.exitTransaction(reqid, 'write new template set to data store'))
            .then(() => {
                if (tsid !== 'bigip-fast-templates') {
                    return Promise.resolve();
                }
                // Automatically convert any apps using the old pool_members definition
                return this.recordTransaction(
                    reqid,
                    'converting applications with old pool_members definition',
                    this.driver.listApplications()
                        .then(apps => this.convertPoolMembers(reqid, apps))
                );
            })
            .then(() => this.genRestResponse(restOperation, 200, ''))
            .catch((e) => {
                if (e.message.match(/no such file/)) {
                    return this.genRestResponse(restOperation, 404, `${setsrc} does not exist`);
                }
                if (e.message.match(/failed validation/)) {
                    return this.genRestResponse(restOperation, 400, e.message);
                }
                return this.genRestResponse(restOperation, 500, e.stack);
            })
            .finally(() => fs.removeSync(scratch));
    }

    postSettings(restOperation, config) {
        const reqid = restOperation.requestId;

        return Promise.resolve()
            .then(() => this.validateConfig(config))
            .catch(e => Promise.reject(this.genRestResponse(
                restOperation,
                422,
                `supplied settings were not valid:\n${e.message}`
            )))
            .then(() => this.getConfig(reqid))
            .then(prevConfig => this.encryptConfigSecrets(config, prevConfig))
            .then(() => this.gatherProvisionData(reqid, true))
            .then(provisionData => this.driver.setSettings(config, provisionData))
            .then(() => this.saveConfig(config, reqid))
            .then(() => this.genRestResponse(restOperation, 200, ''))
            .catch((e) => {
                if (restOperation.getStatusCode() < 400) {
                    this.genRestResponse(restOperation, 500, e.stack);
                }
            });
    }

    postRender(restOperation, data) {
        const reqid = restOperation.requestId;
        if (!Array.isArray(data)) {
            data = [data];
        }

        // this.logger.info(`postRender() received:\n${JSON.stringify(data, null, 2)}`);

        return Promise.resolve()
            .then(() => this.renderTemplates(reqid, data))
            .catch((e) => {
                let code = 400;
                if (e.message.match(/Could not find template/)) {
                    code = 404;
                }

                return Promise.reject(this.genRestResponse(restOperation, code, e.stack));
            })
            .then(rendered => this.releaseIPAMAddressesFromApps(reqid, rendered)
                .then(() => rendered))
            .then(rendered => this.genRestResponse(restOperation, 200, rendered))
            .catch((e) => {
                if (restOperation.getStatusCode() < 400) {
                    this.genRestResponse(restOperation, 500, e.stack);
                }
            });
    }

    onPost(restOperation) {
        const body = restOperation.getBody();
        const uri = restOperation.getUri();
        const pathElements = uri.pathname.split('/');
        const collection = pathElements[3];

        restOperation.requestId = this.generateRequestId();

        this.recordRestRequest(restOperation);

        return Promise.resolve()
            .then(() => this.handleLazyInit(restOperation.requestId))
            .then(() => this.validateRequest(restOperation))
            .then(() => {
                try {
                    switch (collection) {
                    case 'applications':
                        return this.postApplications(restOperation, body);
                    case 'templatesets':
                        return this.postTemplateSets(restOperation, body);
                    case 'settings':
                        return this.postSettings(restOperation, body);
                    case 'render':
                        return this.postRender(restOperation, body);
                    default:
                        return this.genRestResponse(restOperation, 404, `unknown endpoint ${uri.pathname}`);
                    }
                } catch (e) {
                    return this.genRestResponse(restOperation, 500, e.message);
                }
            })
            .catch(e => this.genRestResponse(restOperation, 400, e.message));
    }

    deleteApplications(restOperation, appid, data) {
        const reqid = restOperation.requestId;
        const uri = restOperation.getUri();
        const pathElements = uri.pathname.split('/');

        if (appid) {
            data = [`${pathElements[4]}/${pathElements[5]}`];
        } else if (!data) {
            data = [];
        }

        if (typeof data === 'string') {
            // convert empty string to an empty array
            data = [];
        }

        const appNames = data.map(x => x.split('/'));
        let appsData;
        return Promise.resolve()
            .then(() => this.recordTransaction(
                reqid,
                'requesting application data from driver',
                Promise.all(appNames.map(x => this.driver.getApplication(...x)))
            ))
            .then((value) => {
                appsData = value;
            })
            .then(() => this.releaseIPAMAddressesFromApps(reqid, appsData))
            .then(() => this.recordTransaction(
                reqid,
                'deleting applications',
                this.driver.deleteApplications(appNames)
            ))
            .then((result) => {
                restOperation.setHeaders('Content-Type', 'text/json');
                restOperation.setBody(result.body);
                restOperation.setStatusCode(result.status);
                this.completeRestOperation(restOperation);
            })
            .then(() => {
                appsData.forEach((appData) => {
                    this.generateTeemReportApplication('delete', appData.template);
                });
            })
            .catch((e) => {
                if (e.message.match('no tenant found')) {
                    return this.genRestResponse(restOperation, 404, e.message);
                }
                if (e.message.match('could not find application')) {
                    return this.genRestResponse(restOperation, 404, e.message);
                }
                return this.genRestResponse(restOperation, 500, e.stack);
            });
    }

    deleteTemplateSets(restOperation, tsid) {
        const reqid = restOperation.requestId;
        if (tsid) {
            return Promise.resolve()
                .then(() => this.recordTransaction(
                    reqid,
                    `gathering template set data for ${tsid}`,
                    this.gatherTemplateSet(tsid)
                ))
                .then((setData) => {
                    const usedBy = setData.templates.reduce((acc, curr) => {
                        acc.push(...curr.appsList);
                        return acc;
                    }, []);
                    if (usedBy.length > 0) {
                        return Promise.reject(
                            new Error(`Cannot delete template set ${tsid}, it is being used by:\n${JSON.stringify(usedBy)}`)
                        );
                    }
                    return Promise.resolve();
                })
                .then(() => this.recordTransaction(
                    reqid,
                    'deleting a template set from the data store',
                    this.templateProvider.removeSet(tsid)
                ))
                .then(() => this.getConfig(reqid))
                .then((config) => {
                    config.deletedTemplateSets.push(tsid);
                    return this.saveConfig(config, reqid);
                })
                .then((persisted) => {
                    this.generateTeemReportTemplateSet('delete', tsid);
                    if (persisted && this.storage instanceof StorageDataGroup
                        && this.configStorage instanceof StorageDataGroup) {
                        return Promise.resolve();
                    }
                    return this.recordTransaction(
                        reqid,
                        'persisting the data store',
                        this.storage.persist()
                    );
                })
                .then(() => this.storage.keys()) // Regenerate the cache, might as well take the hit here
                .then(() => this.genRestResponse(restOperation, 200, 'success'))
                .catch((e) => {
                    if (e.message.match(/failed to find template set/)) {
                        return this.genRestResponse(restOperation, 404, e.message);
                    }
                    if (e.message.match(/being used by/)) {
                        return this.genRestResponse(restOperation, 400, e.message);
                    }
                    return this.genRestResponse(restOperation, 500, e.stack);
                });
        }

        return Promise.resolve()
            .then(() => this.recordTransaction(
                reqid,
                'gathering a list of template sets',
                this.templateProvider.listSets()
            ))
            .then((setList) => {
                let promiseChain = Promise.resolve();
                setList.forEach((set) => {
                    promiseChain = promiseChain
                        .then(() => this.recordTransaction(
                            reqid,
                            `deleting template set: ${set}`,
                            this.templateProvider.removeSet(set)
                        ));
                });
                return promiseChain
                    .then(() => this.getConfig(reqid))
                    .then((config) => {
                        config.deletedTemplateSets = [...new Set(config.deletedTemplateSets.concat(setList))];
                        return this.saveConfig(config, reqid);
                    })
                    .then((persisted) => {
                        if (persisted && this.storage instanceof StorageDataGroup
                            && this.configStorage instanceof StorageDataGroup) {
                            return Promise.resolve();
                        }
                        return this.recordTransaction(
                            reqid,
                            'persisting the data store',
                            this.storage.persist()
                        );
                    });
            })
            .then(() => this.genRestResponse(restOperation, 200, 'success'))
            .catch(e => this.genRestResponse(restOperation, 500, e.stack));
    }

    deleteSettings(restOperation) {
        return Promise.resolve()
            .then(() => this.configStorage.deleteItem(configKey))
            .then(() => this.genRestResponse(restOperation, 200, 'success'))
            .catch(e => this.genRestResponse(restOperation, 500, e.stack));
    }

    onDelete(restOperation) {
        const body = restOperation.getBody();
        const uri = restOperation.getUri();
        const pathElements = uri.pathname.split('/');
        const collection = pathElements[3];
        const itemid = pathElements[4];

        restOperation.requestId = this.generateRequestId();

        this.recordRestRequest(restOperation);

        return Promise.resolve()
            .then(() => this.handleLazyInit(restOperation.requestId))
            .then(() => this.validateRequest(restOperation))
            .then(() => {
                try {
                    switch (collection) {
                    case 'applications':
                        return this.deleteApplications(restOperation, itemid, body);
                    case 'templatesets':
                        return this.deleteTemplateSets(restOperation, itemid);
                    case 'settings':
                        return this.deleteSettings(restOperation);
                    default:
                        return this.genRestResponse(restOperation, 404, `unknown endpoint ${uri.pathname}`);
                    }
                } catch (e) {
                    return this.genRestResponse(restOperation, 500, e.stack);
                }
            })
            .catch(e => this.genRestResponse(restOperation, 400, e.message));
    }

    patchApplications(restOperation, appid, data) {
        if (!appid) {
            return Promise.resolve()
                .then(() => this.genRestResponse(restOperation, 400, 'PATCH is not supported on this endpoint'));
        }

        const reqid = restOperation.requestId;
        const uri = restOperation.getUri();
        const pathElements = uri.pathname.split('/');
        const tenant = pathElements[4];
        const app = pathElements[5];
        const newParameters = data.parameters;
        // clone restOp, but make sure to unhook complete op
        const postOp = Object.assign(Object.create(Object.getPrototypeOf(restOperation)), restOperation);
        postOp.complete = () => postOp;
        postOp.setMethod('Post');

        return Promise.resolve()
            .then(() => this.recordTransaction(
                reqid,
                'Fetching application data from AS3',
                this.driver.getApplication(tenant, app)
            ))
            .then((appData) => {
                postOp.setBody({
                    name: appData.template,
                    parameters: Object.assign({}, appData.view, newParameters)
                });
                return this.onPost(postOp);
            })
            .then(() => {
                let respBody = postOp.getBody();
                respBody = respBody.message || respBody;
                this.genRestResponse(restOperation, postOp.getStatusCode(), respBody);
            })
            .catch(e => this.genRestResponse(restOperation, 500, e.stack));
    }

    patchSettings(restOperation, config) {
        const reqid = restOperation.requestId;
        let combinedConfig = {};

        return Promise.resolve()
            .then(() => this.getConfig(reqid))
            .then(prevConfig => this.encryptConfigSecrets(config, prevConfig)
                .then(() => prevConfig))
            .then((prevConfig) => {
                combinedConfig = Object.assign({}, prevConfig, config);
            })
            .then(() => this.validateConfig(combinedConfig))
            .catch(e => Promise.reject(this.genRestResponse(
                restOperation,
                422,
                `supplied settings were not valid:\n${e.message}`
            )))
            .then(() => this.gatherProvisionData(reqid, true))
            .then(provisionData => this.driver.setSettings(combinedConfig, provisionData))
            .then(() => this.saveConfig(combinedConfig, reqid))
            .then(() => this.genRestResponse(restOperation, 200, ''))
            .catch((e) => {
                if (restOperation.getStatusCode() < 400) {
                    this.genRestResponse(restOperation, 500, e.stack);
                }
            });
    }

    onPatch(restOperation) {
        const body = restOperation.getBody();
        const uri = restOperation.getUri();
        const pathElements = uri.pathname.split('/');
        const collection = pathElements[3];
        const itemid = pathElements[4];

        restOperation.requestId = this.generateRequestId();

        this.recordRestRequest(restOperation);

        return Promise.resolve()
            .then(() => this.handleLazyInit(restOperation.requestId))
            .then(() => this.validateRequest(restOperation))
            .then(() => {
                try {
                    switch (collection) {
                    case 'applications':
                        return this.patchApplications(restOperation, itemid, body);
                    case 'settings':
                        return this.patchSettings(restOperation, body);
                    default:
                        return this.genRestResponse(restOperation, 404, `unknown endpoint ${uri.pathname}`);
                    }
                } catch (e) {
                    return this.genRestResponse(restOperation, 500, e.stack);
                }
            })
            .catch(e => this.genRestResponse(restOperation, 400, e.message));
    }

    validateRequest(restOperation) {
        const requestContentType = restOperation.getHeader ? restOperation.getHeader('content-type') : 'application/json';
        const contentType = JSON.stringify(restOperation.getBody()) !== '{}' && requestContentType !== 'application/json' ? 'application/json' : requestContentType;
        if (['Post', 'Patch'].includes(restOperation.getMethod()) && contentType !== 'application/json') {
            return Promise.reject(new Error(`Content-Type application/json is required, got ${contentType}`));
        }
        return Promise.resolve();
    }
}

module.exports = FASTWorker;<|MERGE_RESOLUTION|>--- conflicted
+++ resolved
@@ -401,7 +401,7 @@
             // Errors
             .catch((e) => {
                 this.logger.severe(`FAST Worker: Failed to start: ${e.stack}`);
-                return error();
+                error();
             });
     }
 
@@ -426,10 +426,6 @@
                 config = cfg;
             })
             .then(() => this.setDeviceInfo(reqid))
-<<<<<<< HEAD
-            // watch for configSync logs, if device is in an HA Pair
-            .then(() => this.bigip.watchConfigSyncStatus(this.onConfigSync.bind(this)))
-=======
             .then(() => {
                 const deviceVersion = semver.coerce(this.deviceInfo.version || '16.1');
                 const delayVersion = semver.coerce('16.1');
@@ -442,6 +438,8 @@
                 }
 
                 return Promise.resolve()
+                    // watch for configSync logs, if device is in an HA Pair
+                    .then(() => this.bigip.watchConfigSyncStatus(this.onConfigSync.bind(this)))
                     // Get the AS3 driver ready
                     .then(() => this.prepareAS3Driver(reqid, config))
                     // Load template sets from disk (i.e., those from the RPM)
@@ -449,29 +447,6 @@
                     .then(() => {
                         this.generateTeemReportOnStart();
                     });
-            });
-    }
-
-    jdkinitWorker(reqid) {
-        reqid = reqid || 0;
-        let config;
-
-        this._lazyInitComplete = true;
-
-        return Promise.resolve()
-            // Load config
-            .then(() => this.getConfig(reqid))
-            .then((cfg) => {
-                config = cfg;
-            })
-            .then(() => this.setDeviceInfo(reqid))
->>>>>>> f7f196da
-            // Get the AS3 driver ready
-            .then(() => this.prepareAS3Driver(reqid, config))
-            // Load template sets from disk (i.e., those from the RPM)
-            .then(() => this.loadOnDiskTemplateSets(reqid, config))
-            .then(() => {
-                this.generateTeemReportOnStart();
             });
     }
 
@@ -801,7 +776,7 @@
             .then(() => {
                 const tsInfo = this.provisionData.items.filter(x => x.name === 'ts')[0];
                 if (tsInfo) {
-                    return Promise.resolve({ status: (tsInfo.level === 'nominal') ? 200 : 404 });
+                    return Promise.resolve({ status: (tsInfo && tsInfo.level === 'nominal') ? 200 : 404 });
                 }
 
                 return this.recordTransaction(
