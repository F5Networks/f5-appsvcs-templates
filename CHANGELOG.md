# 1.7.0
## Added
* Add /settings endpoint
* Add config information to /info endpoint
* Add GUI front-end (Settings tab) for settings endpoint
* driver: Allow automatically setting up log forwarding for Telemetry Streaming
* Add 'ts' as a valid bigipDependencies keyword
<<<<<<< HEAD
* bigip-fast-templates: Add Telemetry Streaming option
* bigip-fast-templates: Add supported version of the Microsoft Exchange template
=======
* bigip-fast-templates: Add option to use log forwarding traffic logs for Telemetry Streaming
>>>>>>> 0c0f7a92

## Fixed
* Improve load times of templates with many sub-templates
* Fix template dependency checking not working on subsequent template loads

## Changed
* GUI: Open links from Markdown descriptions in new tabs
* GUI: Display full template text when using View Template button
* Update f5-fast-core from v0.10.0 to v0.11.0

# 1.6.1
## Fixed
* Fix "F5 Application Services Templates" not appearing in iApps LX applications list

# 1.6.0
## Changed
* bigip-fast-templates: Remove titles from monitor_timeout parameters
* GUI: Display an error if AS3 is not available
* GUI: Report template errors in the Template tab
* bigip-fast-templates: Add a default pool member
* Update f5-fast-core from v0.9.0 to v0.10.0

# 1.5.0
## Added
* GUI: Support Markdown in schema descriptions
* GUI: Clicking on an application name in the Application List tab now modifies the application
* bigip-fast-templates: Add Microsoft Sharepoint template (experimental/beta)
* bigip-fast-templates: Add Microsoft Exchange template (experimental/beta)
* bigip-fast-templates: Add Microsoft ADFS template (experimental/beta)
* bigip-fast-templates: Add Microsoft IIS template
* bigip-fast-templates: Add SMTP template
* bigip-fast-templates: Add LDAP template
* bigip-fast-templates: Add firewall feature to DNS, TCP, and HTTP templates
* bigip-fast-templates: Add configurable monitors to TCP and HTTP templates
* bigip-fast-templates: Allow for more advanced pool member configuration in TCP and HTTP templates
* Allow hiding templates from REST/GUI with bigipHideTemplate template property
* Allow specifying a minimum AS3 version for a given template (bigipMinimumAS3 template property)

## Fixed
* GUI: Fix handling of undefined values in the base64 editor
* worker: Fix hydrating enumFromBigip on multiple properties with "items" sub-properties

## Changed
* Improve performance when working with many FAST applications
* bigip-fast-templates: Improve prompts and descriptions of various parameters
* GUI: Improve displaying errors when managing template sets
* bigip-fast-templates: Update existing applications to use the new pool members definition
* Update f5-fast-core from v0.8.0 to v0.9.0
* driver: Add "f5-appsvcs-templates" userAgent string to AS3 declarations

# 1.4.0
## Added
* Allow retrieving failed application submissions to modify and resubmit
* bigip-fast-templates: Add DNS template
* bigip-fast-templates: Add iRules to both TCP and HTTP templates

## Fixed
* Fix REST worker error when loading a template with schema that has no properties defined
* Cleanup task messages on BIG-IPs with multiple tenants
* Fix 404 error when attempting to load the GUI before restnoded is ready

## Changed
* Use template merging to reduce duplication between TCP and HTTP templates
* Update style to better match BIG-IP GUI
* Make editor form titles more consistent in the Deploy tab

# 1.3.0
## Added
* Support enumFromBigip on array items
* GUI: Add textboxes that can output base64 strings when a template is rendered
* Templates: Add option to get variable values from HTTP requests
* GUI: Use JSON Editor 'select' format for arrays of unique enum items
* bigip-fast-templates: Support using the same TCP profile for both ingress and egress traffic

## Fixed
* bigip-fast-templates/tcp: Fix enumFromBigip for monitor_name
* Fix 500 error when invalid template sets are used
* GUI: Improve filtering extra properties when using template merging
* GUI: Improve form render order when using allOf

## Changed
* Use AS3's optimistic locking to detect synchronization issues between FAST and AS3
* Templates: Return an empty array instead of undefined when transforming an undefined array

# 1.2.0
## Added
* Add confirmation dialogs to dangerous operations
* Add spinner loader to indicate when page is loading
* Improve error output when a template fails to render in the GUI
* Improve error output for bad "name" property on POST to /applications
* Improve error output for missing "name" or "parameters" property on POST to /applications
* Add showDisabled query parameter to GET on /templatesets for showing disabled template sets
* Support PATCH on /applications/{tenant}/{app} endpoint for partial modifications of existing applications
* Add template set hash (setHash) to application data
* Add accordion to the template sets on the deploy page
* Add additional status reporting for tasks in the Deploy Log
* Add filter to Templates Page
* Add disabled templatesets to the Templates Page
* Add install button to templatesets

## Fixed
* Stop printing empty strings to the console
* Work-around iControl replacing error messages with "HTML Tag-like Content in Request URL/Body"
* Fix broken alignment across all tables

## Changed
* Reduce latency on the /templatesets endpoint
* Restrict allowed characters for tenant and application names on bigip-fast-templates
* Stop allowing the deletion of in-use template sets

# 1.1.0
## Added
* Support DELETE on /applications endpoint (deletes all applications managed by FAST)
* Support DELETE on /templatesets endpoint (deletes all installed templates)
* Support combining templates via oneOf/allOf/anyOf
* Support $ref in template definitions (http $refs are not supported)

## Fixed
* Fix enumFromBigip error when endpoint does not contain "items"

## Changed
* Request IDs in the REST worker log have been switch from uuid4 IDs to an incrementing counter
* Deleting a base template set persists through a reboot
* Improved error reporting when a template fails to load
* GUI updated to better match the look and feel of the rest of the BIG-IP GUI
* Empty template sets no longer pass validation
* Under Templates, moved 'supported' away from middle column into a tooltipped f5 logo
* Under Templates, more than two apps will now be expandable

## Removed

# 1.0.0
## Added
* POST to /applications can now take an array of applications
* Better support for external schema references when using the FAST CLI
* packageTemplateSet command in the FAST CLI
* enumFromBigip property for use in templates to create a enum from BIG-IP queries
* SNAT, Persistence, and support for various profiles added to the HTTP and TCP templates

## Fixed
* GUI elements not showing/hiding consistently
* JSHINT errors showing up in restnoded log when loading the REST worker
* Ajv warnings when using text, hidden, or password formats

## Changed
* Print better errors when schema validation fails using the FAST CLI
* Do not mark properties with the "hidden" format as required
* Stop logging the bodies of REST responses and requests in the REST worker
* Use ReDoc instead of Swagger-UI for the API docs tab
* Cleaned up titles and descriptions in bigip-fast-templates templates
* Template sections now default to arrays instead of booleans
  * This can be overridden by giving a section variable a type of "boolean"

## Removed

# 0.3.0
## Core
* Fix parsing issues when there are multiple dependencies
* Expand task to include error messages, application name, and tenant name
* Add definitions from external schema to Template view schema
* Add hashes for templates and template sets

## REST Worker
* Persist template sets to data groups
* Fix deleting template sets
* Fix running on BIG-IP 13.1
* Add initial TEEM integration
* Add template hashes to /info endpoint
* Add schema and schema hashes to /info endpoint
* Expand tasks to include error messages, application name, and tenant name
* Log REST responses and requests

## CLI
* Print stack traces on errors
* Add new htmlpreview command
* Ship stand-alone binary builds of the CLI
* Form buttons (e.g., "View Template") in the Deploy tab are disabled until a template is loaded

## GUI
* Set iApps LX application state to BOUND instead of UNBOUND (dot is now green)
* Auto-refresh the Deploy Log when there is an "in progress" task
* Add buttons to add and remove template sets
* Add button to update template sets that are out-of-date with what shipped with the RPM
* Show which template sets have a supported hash
* Redirect to the task list after submitting application create/modify/delete tasks
* Use fast/tasks instead of appsvcs/task to gather a task list
* Show errors on create/modify application page load instead of only after changes

## Templates
* bigip-fast-templates: Add validation around minimum values
* bigip-fast-templates/http: Use shareNodes for pool members
* bigip-fast-templates/tcp added

# 0.2.0
## Core
* Various fixes for parsing nested sections and partials
* Allow coercion of sections into strings
* Add defaults for primitive types (default to empty/falsey values)
* Allow getting variable title and descriptions from the template definitions list
 
# 0.1.0
Initial Release<|MERGE_RESOLUTION|>--- conflicted
+++ resolved
@@ -5,12 +5,9 @@
 * Add GUI front-end (Settings tab) for settings endpoint
 * driver: Allow automatically setting up log forwarding for Telemetry Streaming
 * Add 'ts' as a valid bigipDependencies keyword
-<<<<<<< HEAD
 * bigip-fast-templates: Add Telemetry Streaming option
 * bigip-fast-templates: Add supported version of the Microsoft Exchange template
-=======
 * bigip-fast-templates: Add option to use log forwarding traffic logs for Telemetry Streaming
->>>>>>> 0c0f7a92
 
 ## Fixed
 * Improve load times of templates with many sub-templates
