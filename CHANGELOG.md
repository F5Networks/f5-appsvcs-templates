--- conflicted
+++ resolved
@@ -1,4 +1,3 @@
-<<<<<<< HEAD
 # 1.8.0
 ## Added
 
@@ -9,11 +8,10 @@
 ## Changed
 * Reduce the install size of f5-appsvcs-templates
 * Use a value of [null] for enum when hydrating enumFromBigip with 0 items
-=======
+
 # 1.7.1
 ## Fixed
 * Fix error when saving settings on BIG-IP 13.1
->>>>>>> 9be9141d
 
 # 1.7.0
 ## Added
