# 1.11.0
## Added
* bigip-fast-templates: Add blue-green template modeled after https://github.com/f5devcentral/as3-bluegreen/tree/master/fast
<<<<<<< HEAD
* bigip-fast-templates: Allow Analytics profile creation/selection on relevant templates
=======
* bigip-fast-templates: Allow using IPAM for virtual addresses (feature must be enabled first)
>>>>>>> ad15293b

## Fixed
* bigip-fast-templates: Fix virtual server IP missing on ADFS template unless Certificate Authentication was selected
* gui: Fix 404 error on BIG-IP 13.1 when loading pages immediately after installation or upgrade
* gui: Fix 401 Unauthorized Error when idle timeout is longer than default

## Change
* gui: Change template debug buttons to a menu with window for code output
* gui: Do not allow overwriting existing applications when creating new ones

# 1.10.0
## Added
* Add support for IPAM addresses in arrays
* Add option for disabling AS3 declaration caching
* bigip-fast-templates: Consistently support IPv4 or IPV6 addresses for IP address fields
* bigip-fast-templates: Allow route domain suffixes in IP address fields
* Add optional userAgent query parameter to all endpoints
* Allow an array of endpoints for enumFromBigip
* bigip-fast-templates: Allow selecting an existing persistence profile
* Add builtin Infoblox IPAM provider type
* GUI: Add filter option for tables

## Fixed
* gui: Stop prompting for basic auth credentials when embedded in the BIG-IP GUI

## Changed
* Fix error when using ipFromIpamProvider and there are no configured providers
* Disable editor for enums with null as the only value
* Improve error messages when IPAM operations fail
* Settings for IPAM providers now include serviceType for backwards compatibility

# 1.9.0
## Added
* bigip-fast-templates: Add supported version of the Microsoft ADFS template
* templates: Add "immutable" property for parameters that should not be edited on application updates
* Allow sending a list of applications to delete when sending a DELETE to /applications
* Add timestamps to tasks returned from the /tasks endpoint
* Return applications using a template when querying the /templatesets endpoint
* Add support for query IPAM (IP Address Management) providers from templates

## Fixed
* bigip-fast-templates: Replace external Microsoft template URL monitor script references with inline scripts
* Fix potential issue where FAST could prevent AS3 (and some other iApps LX plugins) from starting
* driver: Fix /Common/Shared objects not getting properly removed when TS log forwarding is disabled

## Changed
* bigip-fast-templates: Make tenant and application names immutable
* Automatically update bundled template sets
* Overhaul GUI to better streamline the user experience
* Improve REST worker startup time

# 1.8.1
## Fixed
* bigip-fast-templates: Fix missing virtual address when selecting Common VIP in the Microsoft Exchange template
* bigip-fast-templates: Fix missing "Automatically manage the TLS client profile" when selecting "TLS CLient" in the Microsoft Exchange template
* Fix error when uploading custom template sets to BIG-IP 13.1

# 1.8.0
## Added
* Add /render endpoint
* bigip-fast-templates: Add support for Local Traffic Policies
* bigip-fast-templates: Add support for VLAN filtering

## Fixed
* Fix f5-appsvcs-templates missing after a UCS save/restore
* Fix erroneous template errors on deleted template sets
* Fix error loading templates when template data group gets too large

## Changed
* Reduce the install size of f5-appsvcs-templates
* Use a value of [null] for enum when hydrating enumFromBigip with 0 items
* Update f5-faste-core from v0.11.0 to v0.12.0

# 1.7.1
## Fixed
* Fix error when saving settings on BIG-IP 13.1

# 1.7.0
## Added
* Add /settings endpoint
* Add config information to /info endpoint
* Add GUI front-end (Settings tab) for settings endpoint
* driver: Allow automatically setting up log forwarding for Telemetry Streaming
* Add 'ts' as a valid bigipDependencies keyword
* bigip-fast-templates: Add supported version of the Microsoft Exchange template
* bigip-fast-templates: Add option to use log forwarding traffic logs for Telemetry Streaming

## Fixed
* Improve load times of templates with many sub-templates
* Fix template dependency checking not working on subsequent template loads

## Changed
* GUI: Open links from Markdown descriptions in new tabs
* GUI: Display full template text when using View Template button
* Update f5-fast-core from v0.10.0 to v0.11.0

# 1.6.1
## Fixed
* Fix "F5 Application Services Templates" not appearing in iApps LX applications list

# 1.6.0
## Changed
* bigip-fast-templates: Remove titles from monitor_timeout parameters
* GUI: Display an error if AS3 is not available
* GUI: Report template errors in the Template tab
* bigip-fast-templates: Add a default pool member
* Update f5-fast-core from v0.9.0 to v0.10.0

# 1.5.0
## Added
* GUI: Support Markdown in schema descriptions
* GUI: Clicking on an application name in the Application List tab now modifies the application
* bigip-fast-templates: Add Microsoft Sharepoint template (experimental/beta)
* bigip-fast-templates: Add Microsoft Exchange template (experimental/beta)
* bigip-fast-templates: Add Microsoft ADFS template (experimental/beta)
* bigip-fast-templates: Add Microsoft IIS template
* bigip-fast-templates: Add SMTP template
* bigip-fast-templates: Add LDAP template
* bigip-fast-templates: Add firewall feature to DNS, TCP, and HTTP templates
* bigip-fast-templates: Add configurable monitors to TCP and HTTP templates
* bigip-fast-templates: Allow for more advanced pool member configuration in TCP and HTTP templates
* Allow hiding templates from REST/GUI with bigipHideTemplate template property
* Allow specifying a minimum AS3 version for a given template (bigipMinimumAS3 template property)

## Fixed
* GUI: Fix handling of undefined values in the base64 editor
* worker: Fix hydrating enumFromBigip on multiple properties with "items" sub-properties

## Changed
* Improve performance when working with many FAST applications
* bigip-fast-templates: Improve prompts and descriptions of various parameters
* GUI: Improve displaying errors when managing template sets
* bigip-fast-templates: Update existing applications to use the new pool members definition
* Update f5-fast-core from v0.8.0 to v0.9.0
* driver: Add "f5-appsvcs-templates" userAgent string to AS3 declarations

# 1.4.0
## Added
* Allow retrieving failed application submissions to modify and resubmit
* bigip-fast-templates: Add DNS template
* bigip-fast-templates: Add iRules to both TCP and HTTP templates

## Fixed
* Fix REST worker error when loading a template with schema that has no properties defined
* Cleanup task messages on BIG-IPs with multiple tenants
* Fix 404 error when attempting to load the GUI before restnoded is ready

## Changed
* Use template merging to reduce duplication between TCP and HTTP templates
* Update style to better match BIG-IP GUI
* Make editor form titles more consistent in the Deploy tab

# 1.3.0
## Added
* Support enumFromBigip on array items
* GUI: Add textboxes that can output base64 strings when a template is rendered
* Templates: Add option to get variable values from HTTP requests
* GUI: Use JSON Editor 'select' format for arrays of unique enum items
* bigip-fast-templates: Support using the same TCP profile for both ingress and egress traffic

## Fixed
* bigip-fast-templates/tcp: Fix enumFromBigip for monitor_name
* Fix 500 error when invalid template sets are used
* GUI: Improve filtering extra properties when using template merging
* GUI: Improve form render order when using allOf

## Changed
* Use AS3's optimistic locking to detect synchronization issues between FAST and AS3
* Templates: Return an empty array instead of undefined when transforming an undefined array

# 1.2.0
## Added
* Add confirmation dialogs to dangerous operations
* Add spinner loader to indicate when page is loading
* Improve error output when a template fails to render in the GUI
* Improve error output for bad "name" property on POST to /applications
* Improve error output for missing "name" or "parameters" property on POST to /applications
* Add showDisabled query parameter to GET on /templatesets for showing disabled template sets
* Support PATCH on /applications/{tenant}/{app} endpoint for partial modifications of existing applications
* Add template set hash (setHash) to application data
* Add accordion to the template sets on the deploy page
* Add additional status reporting for tasks in the Deploy Log
* Add filter to Templates Page
* Add disabled templatesets to the Templates Page
* Add install button to templatesets

## Fixed
* Stop printing empty strings to the console
* Work-around iControl replacing error messages with "HTML Tag-like Content in Request URL/Body"
* Fix broken alignment across all tables

## Changed
* Reduce latency on the /templatesets endpoint
* Restrict allowed characters for tenant and application names on bigip-fast-templates
* Stop allowing the deletion of in-use template sets

# 1.1.0
## Added
* Support DELETE on /applications endpoint (deletes all applications managed by FAST)
* Support DELETE on /templatesets endpoint (deletes all installed templates)
* Support combining templates via oneOf/allOf/anyOf
* Support $ref in template definitions (http $refs are not supported)

## Fixed
* Fix enumFromBigip error when endpoint does not contain "items"

## Changed
* Request IDs in the REST worker log have been switch from uuid4 IDs to an incrementing counter
* Deleting a base template set persists through a reboot
* Improved error reporting when a template fails to load
* GUI updated to better match the look and feel of the rest of the BIG-IP GUI
* Empty template sets no longer pass validation
* Under Templates, moved 'supported' away from middle column into a tooltipped f5 logo
* Under Templates, more than two apps will now be expandable

## Removed

# 1.0.0
## Added
* POST to /applications can now take an array of applications
* Better support for external schema references when using the FAST CLI
* packageTemplateSet command in the FAST CLI
* enumFromBigip property for use in templates to create a enum from BIG-IP queries
* SNAT, Persistence, and support for various profiles added to the HTTP and TCP templates

## Fixed
* GUI elements not showing/hiding consistently
* JSHINT errors showing up in restnoded log when loading the REST worker
* Ajv warnings when using text, hidden, or password formats

## Changed
* Print better errors when schema validation fails using the FAST CLI
* Do not mark properties with the "hidden" format as required
* Stop logging the bodies of REST responses and requests in the REST worker
* Use ReDoc instead of Swagger-UI for the API docs tab
* Cleaned up titles and descriptions in bigip-fast-templates templates
* Template sections now default to arrays instead of booleans
  * This can be overridden by giving a section variable a type of "boolean"

## Removed

# 0.3.0
## Core
* Fix parsing issues when there are multiple dependencies
* Expand task to include error messages, application name, and tenant name
* Add definitions from external schema to Template view schema
* Add hashes for templates and template sets

## REST Worker
* Persist template sets to data groups
* Fix deleting template sets
* Fix running on BIG-IP 13.1
* Add initial TEEM integration
* Add template hashes to /info endpoint
* Add schema and schema hashes to /info endpoint
* Expand tasks to include error messages, application name, and tenant name
* Log REST responses and requests

## CLI
* Print stack traces on errors
* Add new htmlpreview command
* Ship stand-alone binary builds of the CLI
* Form buttons (e.g., "View Template") in the Deploy tab are disabled until a template is loaded

## GUI
* Set iApps LX application state to BOUND instead of UNBOUND (dot is now green)
* Auto-refresh the Deploy Log when there is an "in progress" task
* Add buttons to add and remove template sets
* Add button to update template sets that are out-of-date with what shipped with the RPM
* Show which template sets have a supported hash
* Redirect to the task list after submitting application create/modify/delete tasks
* Use fast/tasks instead of appsvcs/task to gather a task list
* Show errors on create/modify application page load instead of only after changes

## Templates
* bigip-fast-templates: Add validation around minimum values
* bigip-fast-templates/http: Use shareNodes for pool members
* bigip-fast-templates/tcp added

# 0.2.0
## Core
* Various fixes for parsing nested sections and partials
* Allow coercion of sections into strings
* Add defaults for primitive types (default to empty/falsey values)
* Allow getting variable title and descriptions from the template definitions list
 
# 0.1.0
Initial Release<|MERGE_RESOLUTION|>--- conflicted
+++ resolved
@@ -1,11 +1,8 @@
 # 1.11.0
 ## Added
 * bigip-fast-templates: Add blue-green template modeled after https://github.com/f5devcentral/as3-bluegreen/tree/master/fast
-<<<<<<< HEAD
 * bigip-fast-templates: Allow Analytics profile creation/selection on relevant templates
-=======
 * bigip-fast-templates: Allow using IPAM for virtual addresses (feature must be enabled first)
->>>>>>> ad15293b
 
 ## Fixed
 * bigip-fast-templates: Fix virtual server IP missing on ADFS template unless Certificate Authentication was selected
